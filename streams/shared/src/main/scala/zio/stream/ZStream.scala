/*
 * Copyright 2018-2021 John A. De Goes and the ZIO Contributors
 *
 * Licensed under the Apache License, Version 2.0 (the "License");
 * you may not use this file except in compliance with the License.
 * You may obtain a copy of the License at
 *
 *     http://www.apache.org/licenses/LICENSE-2.0
 *
 * Unless required by applicable law or agreed to in writing, software
 * distributed under the License is distributed on an "AS IS" BASIS,
 * WITHOUT WARRANTIES OR CONDITIONS OF ANY KIND, either express or implied.
 * See the License for the specific language governing permissions and
 * limitations under the License.
 */

package zio.stream

import zio._
import zio.internal.UniqueKey
import zio.stm.TQueue
import zio.stream.internal.Utils.zipChunks
import zio.stream.internal.{ZInputStream, ZReader}

import java.{util => ju}
import scala.reflect.ClassTag

/**
 * A `ZStream[R, E, O]` is a description of a program that, when evaluated,
 * may emit 0 or more values of type `O`, may fail with errors of type `E`
 * and uses an environment of type `R`. One way to think of `ZStream` is as a
 * `ZIO` program that could emit multiple values.
 *
 * Another analogue to `ZStream` is an imperative iterator:
 * {{{
 * trait Iterator[A] {
 *   def next: A
 * }
 * }}}
 *
 * This data type can emit multiple `A` values through multiple calls to `next`.
 * Similarly, embedded inside every `ZStream` is a ZIO program: `ZIO[R, Option[E], Chunk[O]]`.
 * This program will be repeatedly evaluated as part of the stream execution. For
 * every evaluation, it will emit a chunk of values or end with an optional failure.
 * A failure of type `None` signals the end of the stream.
 *
 * `ZStream` is a purely functional *pull* based stream. Pull based streams offer
 * inherent laziness and backpressure, relieving users of the need to manage buffers
 * between operators. As an optimization, `ZStream` does not emit single values, but
 * rather [[zio.Chunk]] values. This allows the cost of effect evaluation to be
 * amortized and most importantly, keeps primitives unboxed. This allows `ZStream`
 * to model network and file-based stream processing extremely efficiently.
 *
 * The last important attribute of `ZStream` is resource management: it makes
 * heavy use of [[ZManaged]] to manage resources that are acquired
 * and released during the stream's lifetime.
 *
 * `ZStream` forms a monad on its `O` type parameter, and has error management
 * facilities for its `E` type parameter, modeled similarly to [[ZIO]] (with some
 * adjustments for the multiple-valued nature of `ZStream`). These aspects allow
 * for rich and expressive composition of streams.
 *
 * The current encoding of `ZStream` is *not* safe for recursion. `ZStream` programs
 * that are defined in terms of themselves will leak memory. For example, the following
 * implementation of [[ZStream#forever]] is not heap-safe:
 * {{{
 * def forever = self ++ forever
 * }}}
 *
 * Instead, recursive operators must be defined explicitly. See the definition of
 * [[ZStream#forever]] for an example. This limitation will be lifted in the future.
 */
abstract class ZStream[-R, +E, +O](val process: ZManaged[R, Nothing, ZIO[R, Option[E], Chunk[O]]])
    extends ZStreamVersionSpecific[R, E, O] { self =>

  import ZStream.{BufferedPull, Pull, TerminationStrategy}

  /**
   * Symbolic alias for [[ZStream#cross]].
   */
  final def <*>[R1 <: R, E1 >: E, O2](that: ZStream[R1, E1, O2])(implicit
    zippable: Zippable[O, O2]
  ): ZStream[R1, E1, zippable.Out] =
    self cross that

  /**
   * Symbolic alias for [[ZStream#crossLeft]].
   */
  final def <*[R1 <: R, E1 >: E, O2](that: ZStream[R1, E1, O2]): ZStream[R1, E1, O] =
    self crossLeft that

  /**
   * Symbolic alias for [[ZStream#crossRight]].
   */
  final def *>[R1 <: R, E1 >: E, O2](that: ZStream[R1, E1, O2]): ZStream[R1, E1, O2] =
    self crossRight that

  /**
   * Symbolic alias for [[ZStream#zip]].
   */
  final def <&>[R1 <: R, E1 >: E, O2](that: ZStream[R1, E1, O2])(implicit
    zippable: Zippable[O, O2]
  ): ZStream[R1, E1, zippable.Out] =
    self zip that

  /**
   * Symbolic alias for [[ZStream#zipLeft]].
   */
  final def <&[R1 <: R, E1 >: E, O2](that: ZStream[R1, E1, O2]): ZStream[R1, E1, O] =
    self zipLeft that

  /**
   * Symbolic alias for [[ZStream#zipRight]].
   */
  final def &>[R1 <: R, E1 >: E, O2](that: ZStream[R1, E1, O2]): ZStream[R1, E1, O2] =
    self zipRight that

  /**
   * Symbolic alias for [[ZStream#flatMap]].
   */
  @deprecated("use flatMap", "2.0.0")
  def >>=[R1 <: R, E1 >: E, O2](f0: O => ZStream[R1, E1, O2]): ZStream[R1, E1, O2] =
    flatMap(f0)

  /**
   * Symbolic alias for [[ZStream#transduce]].
   */
  def >>>[R1 <: R, E1 >: E, O2 >: O, O3](transducer: ZTransducer[R1, E1, O2, O3]) =
    transduce(transducer)

  /**
   * Symbolic alias for [[[zio.stream.ZStream!.run[R1<:R,E1>:E,B]*]]].
   */
  def >>>[R1 <: R, E1 >: E, O2 >: O, Z](sink: ZSink[R1, E1, O2, Any, Z]): ZIO[R1, E1, Z] =
    self.run(sink)

  /**
   * Symbolic alias for [[ZStream#concat]].
   */
  def ++[R1 <: R, E1 >: E, O1 >: O](that: => ZStream[R1, E1, O1]): ZStream[R1, E1, O1] =
    self concat that

  /**
   * Symbolic alias for [[ZStream#orElse]].
   */
  final def <>[R1 <: R, E2, O1 >: O](that: => ZStream[R1, E2, O1])(implicit ev: CanFail[E]): ZStream[R1, E2, O1] =
    self orElse that

  /**
   * Returns a stream that submerges the error case of an `Either` into the `ZStream`.
   */
  final def absolve[R1 <: R, E1, O1](implicit
    ev: ZStream[R, E, O] <:< ZStream[R1, E1, Either[E1, O1]]
  ): ZStream[R1, E1, O1] =
    ZStream.absolve(ev(self))

  /**
   * Applies an aggregator to the stream, which converts one or more elements
   * of type `A` into elements of type `B`.
   */
  def aggregate[R1 <: R, E1 >: E, P](transducer: ZTransducer[R1, E1, O, P]): ZStream[R1, E1, P] =
    ZStream {
      for {
        pull <- self.process
        push <- transducer.push
        done <- ZRef.makeManaged(false)
        run = {
          def go: ZIO[R1, Option[E1], Chunk[P]] = done.get.flatMap {
            if (_)
              Pull.end
            else
              pull
                .foldZIO(
                  _.fold(done.set(true) *> push(None).asSomeError)(Pull.fail(_)),
                  os => push(Some(os)).asSomeError
                )
                .flatMap(ps => if (ps.isEmpty) go else IO.succeedNow(ps))
          }

          go
        }
      } yield run
    }

  /**
   * Aggregates elements of this stream using the provided sink for as long
   * as the downstream operators on the stream are busy.
   *
   * This operator divides the stream into two asynchronous "islands". Operators upstream
   * of this operator run on one fiber, while downstream operators run on another. Whenever
   * the downstream fiber is busy processing elements, the upstream fiber will feed elements
   * into the sink until it signals completion.
   *
   * Any transducer can be used here, but see [[ZTransducer.foldWeightedM]] and [[ZTransducer.foldUntilM]] for
   * transducers that cover the common usecases.
   */
  final def aggregateAsync[R1 <: R, E1 >: E, P](
    transducer: ZTransducer[R1, E1, O, P]
  ): ZStream[R1 with Has[Clock], E1, P] =
    aggregateAsyncWithin(transducer, Schedule.forever)

  /**
   * Uses `aggregateAsyncWithinEither` but only returns the `Right` results.
   *
   * @param transducer used for the aggregation
   * @param schedule signalling for when to stop the aggregation
   * @tparam R1 environment type
   * @tparam E1 error type
   * @tparam P type of the value produced by the given transducer and consumed by the given schedule
   * @return `ZStream[R1, E1, P]`
   */
  final def aggregateAsyncWithin[R1 <: R, E1 >: E, P](
    transducer: ZTransducer[R1, E1, O, P],
    schedule: Schedule[R1, Chunk[P], Any]
  ): ZStream[R1 with Has[Clock], E1, P] = aggregateAsyncWithinEither(transducer, schedule).collect { case Right(v) =>
    v
  }

  /**
   * Aggregates elements using the provided transducer until it signals completion, or the
   * delay signalled by the schedule has passed.
   *
   * This operator divides the stream into two asynchronous islands. Operators upstream
   * of this operator run on one fiber, while downstream operators run on another. Elements
   * will be aggregated by the transducer until the downstream fiber pulls the aggregated value,
   * or until the schedule's delay has passed.
   *
   * Aggregated elements will be fed into the schedule to determine the delays between
   * pulls.
   *
   * @param transducer used for the aggregation
   * @param schedule signalling for when to stop the aggregation
   * @tparam R1 environment type
   * @tparam E1 error type
   * @tparam P type of the value produced by the given transducer and consumed by the given schedule
   * @tparam Q type of the value produced by the given schedule
   * @return `ZStream[R1, E1, Either[Q, P]]`
   */
  final def aggregateAsyncWithinEither[R1 <: R, E1 >: E, P, Q](
    transducer: ZTransducer[R1, E1, O, P],
    schedule: Schedule[R1, Chunk[P], Q]
  ): ZStream[R1 with Has[Clock], E1, Either[Q, P]] =
    ZStream {
      for {
        pull          <- self.process
        push          <- transducer.push
        handoff       <- ZStream.Handoff.make[Take[E1, O]].toManaged
        raceNextTime  <- ZRef.makeManaged(false)
        waitingFiber  <- ZRef.makeManaged[Option[Fiber[Nothing, Take[E1, O]]]](None)
        scheduleFiber <- ZRef.makeManaged[Option[Fiber[Nothing, Option[Q]]]](None)
        sdriver       <- schedule.driver.toManaged
        lastChunk     <- ZRef.makeManaged[Chunk[P]](Chunk.empty)
        producer       = Take.fromPull(pull).repeatWhileZIO(take => handoff.offer(take).as(take.isSuccess))
        consumer = {
          // Advances the state of the schedule, which may or may not terminate
          val updateSchedule: URIO[R1 with Has[Clock], Option[Q]] =
            lastChunk.get.flatMap(sdriver.next).fold(_ => None, Some(_))

          // Waiting for the normal output of the producer
          val waitForProducer: ZIO[R1, Nothing, Take[E1, O]] =
            waitingFiber.getAndSet(None).flatMap {
              case None      => handoff.take
              case Some(fib) => fib.join
            }

          // Waiting for the scheduler
          val waitForSchedule: URIO[R1 with Has[Clock], Option[Q]] =
            scheduleFiber.getAndSet(None).flatMap {
              case None      => updateSchedule
              case Some(fib) => fib.join
            }

          def updateLastChunk(take: Take[_, P]): UIO[Unit] =
            take.tap(lastChunk.set(_))

          def setScheduleOnEmptyChunk(
            take: Take[E1, P],
            optFiber: Option[Fiber[Nothing, Option[Q]]]
          ): UIO[Unit] =
            optFiber.fold(ZIO.unit) { scheduleWaiting =>
              if (take.exit.fold(_ => true, _.nonEmpty))
                scheduleWaiting.interrupt.unit
              else
                scheduleFiber.set(Some(scheduleWaiting))
            }

          def handleTake(
            take: Take[E1, O],
            scheduleWaiting: Option[Fiber[Nothing, Option[Q]]]
          ): Pull[R1, E1, Take[E1, Either[Nothing, P]]] =
            take
              .foldZIO(
                scheduleWaiting.fold(ZIO.unit)(_.interrupt.unit) *> push(None).map(ps =>
                  Chunk(Take.chunk(ps.map(Right(_))), Take.end)
                ),
                cause => ZIO.failCause(cause),
                os =>
                  Take
                    .fromPull(push(Some(os)).asSomeError)
                    .flatMap { take =>
                      setScheduleOnEmptyChunk(take, scheduleWaiting) *>
                        updateLastChunk(take).as(Chunk.single(take.map(Right(_))))
                    }
              )
              .mapError(Some(_))

          def go(race: Boolean): ZIO[R1 with Has[Clock], Option[E1], Chunk[Take[E1, Either[Q, P]]]] =
            if (!race)
              waitForProducer.flatMap(handleTake(_, None)) <* raceNextTime.set(true)
            else
              waitForSchedule
                .raceWith[R1 with Has[Clock], Nothing, Option[E1], Take[E1, O], Chunk[Take[E1, Either[Q, P]]]](
                  waitForProducer
                )(
                  (scheduleDone, producerWaiting) =>
                    ZIO.done(scheduleDone).flatMap {
                      case None =>
                        for {
                          lastQ         <- lastChunk.set(Chunk.empty) *> sdriver.last.orDie <* sdriver.reset
                          scheduleResult = Take.single(Left(lastQ))
                          take          <- Take.fromPull(push(None).asSomeError).tap(updateLastChunk)
                          _             <- raceNextTime.set(false)
                          _             <- waitingFiber.set(Some(producerWaiting))
                        } yield Chunk(scheduleResult, take.map(Right(_)))

                      case Some(_) =>
                        for {
                          ps <- Take.fromPull(push(None).asSomeError).tap(updateLastChunk)
                          _  <- raceNextTime.set(false)
                          _  <- waitingFiber.set(Some(producerWaiting))
                        } yield Chunk.single(ps.map(Right(_)))
                    },
                  (
                    producerDone,
                    scheduleWaiting
                  ) => handleTake(Take(producerDone.flatMap(_.exit)), Some(scheduleWaiting)),
                  Some(ZScope.global)
                )

          raceNextTime.get
            .flatMap(go)
            .onInterrupt {
              waitingFiber.get.flatMap(_.map(_.interrupt).getOrElse(ZIO.unit)) *>
                scheduleFiber.get.flatMap(_.map(_.interrupt).getOrElse(ZIO.unit))
            }
        }

        _ <- producer.forkManaged
      } yield consumer
    }.flattenTake

  /**
   * Maps the success values of this stream to the specified constant value.
   */
  def as[O2](o2: => O2): ZStream[R, E, O2] =
    map(new ZIO.ConstFn(() => o2))

  /**
   * Returns a stream whose failure and success channels have been mapped by
   * the specified pair of functions, `f` and `g`.
   */
  @deprecated("use mapBoth", "2.0.0")
  def bimap[E1, O1](f: E => E1, g: O => O1)(implicit ev: CanFail[E]): ZStream[R, E1, O1] =
    mapBoth(f, g)

  /**
   * Fan out the stream, producing a list of streams that have the same
   * elements as this stream. The driver stream will only ever advance the
   * `maximumLag` chunks before the slowest downstream stream.
   */
  final def broadcast(n: Int, maximumLag: Int): ZManaged[R, Nothing, List[ZStream[Any, E, O]]] =
    self
      .broadcastedQueues(n, maximumLag)
      .map(_.map(ZStream.fromQueueWithShutdown(_).flattenTake))

  /**
   * Fan out the stream, producing a dynamic number of streams that have the
   * same elements as this stream. The driver stream will only ever advance the
   * `maximumLag` chunks before the slowest downstream stream.
   */
  final def broadcastDynamic(
    maximumLag: Int
  ): ZManaged[R, Nothing, ZStream[Any, E, O]] =
    self
      .broadcastedQueuesDynamic(maximumLag)
      .map(ZStream.managed(_).flatMap(ZStream.fromQueue(_)).flattenTake)

  /**
   * Converts the stream to a managed list of queues. Every value will be
   * replicated to every queue with the slowest queue being allowed to buffer
   * `maximumLag` chunks before the driver is back pressured.
   *
   * Queues can unsubscribe from upstream by shutting down.
   */
  final def broadcastedQueues(
    n: Int,
    maximumLag: Int
  ): ZManaged[R, Nothing, List[Dequeue[Take[E, O]]]] =
    for {
      hub    <- Hub.bounded[Take[E, O]](maximumLag).toManaged
      queues <- ZManaged.collectAll(List.fill(n)(hub.subscribe))
      _      <- self.intoHubManaged(hub).fork
    } yield queues

  /**
   * Converts the stream to a managed dynamic amount of queues. Every chunk
   * will be replicated to every queue with the slowest queue being allowed to
   * buffer `maximumLag` chunks before the driver is back pressured.
   *
   * Queues can unsubscribe from upstream by shutting down.
   */
  final def broadcastedQueuesDynamic(
    maximumLag: Int
  ): ZManaged[R, Nothing, ZManaged[Any, Nothing, Dequeue[Take[E, O]]]] =
    toHub(maximumLag).map(_.subscribe)

  /**
   * Allows a faster producer to progress independently of a slower consumer by buffering
   * up to `capacity` chunks in a queue.
   *
   * @note Prefer capacities that are powers of 2 for better performance.
   */
  final def buffer(capacity: Int): ZStream[R, E, O] =
    ZStream {
      for {
        done  <- Ref.make(false).toManaged
        queue <- self.toQueue(capacity)
        pull = done.get.flatMap {
                 if (_) Pull.end
                 else
                   queue.take.flatMap(_.done).catchSome { case None =>
                     done.set(true) *> Pull.end
                   }
               }
      } yield pull
    }

  private final def bufferSignal[E1 >: E, O1 >: O](
    queue: Queue[(Take[E1, O1], Promise[Nothing, Unit])]
  ): ZManaged[R, Nothing, ZIO[R, Option[E1], Chunk[O1]]] =
    for {
      as    <- self.process
      start <- Promise.make[Nothing, Unit].toManaged
      _     <- start.succeed(()).toManaged
      ref   <- Ref.make(start).toManaged
      done  <- Ref.make(false).toManaged
      upstream = {
        def offer(take: Take[E1, O1]): UIO[Unit] =
          take.exit.fold(
            _ =>
              for {
                latch <- ref.get
                _     <- latch.await
                p     <- Promise.make[Nothing, Unit]
                _     <- queue.offer((take, p))
                _     <- ref.set(p)
                _     <- p.await
              } yield (),
            _ =>
              for {
                p     <- Promise.make[Nothing, Unit]
                added <- queue.offer((take, p))
                _     <- ref.set(p).when(added)
              } yield ()
          )

        Take.fromPull(as).tap(take => offer(take)).repeatWhile(_ != Take.end).unit
      }
      _ <- upstream.toManaged.fork
      pull = done.get.flatMap {
               if (_) Pull.end
               else
                 queue.take.flatMap { case (take, p) =>
                   p.succeed(()) *> done.set(true).when(take == Take.end) *> take.done
                 }
             }
    } yield pull

  /**
   * Allows a faster producer to progress independently of a slower consumer by buffering
   * up to `capacity` elements in a dropping queue.
   *
   * @note Prefer capacities that are powers of 2 for better performance.
   */
  final def bufferDropping(capacity: Int): ZStream[R, E, O] =
    ZStream {
      for {
        queue <- Queue.dropping[(Take[E, O], Promise[Nothing, Unit])](capacity).toManagedWith(_.shutdown)
        pull  <- bufferSignal(queue)
      } yield pull
    }

  /**
   * Allows a faster producer to progress independently of a slower consumer by buffering
   * up to `capacity` elements in a sliding queue.
   *
   * @note Prefer capacities that are powers of 2 for better performance.
   */
  final def bufferSliding(capacity: Int): ZStream[R, E, O] =
    ZStream {
      for {
        queue <- Queue.sliding[(Take[E, O], Promise[Nothing, Unit])](capacity).toManagedWith(_.shutdown)
        pull  <- bufferSignal(queue)
      } yield pull
    }

  /**
   * Allows a faster producer to progress independently of a slower consumer by buffering
   * elements into an unbounded queue.
   */
  final def bufferUnbounded: ZStream[R, E, O] =
    ZStream {
      for {
        done  <- ZRef.make(false).toManaged
        queue <- self.toQueueUnbounded
        pull = done.get.flatMap {
                 if (_) Pull.end
                 else
                   queue.take.flatMap(_.foldZIO(done.set(true) *> Pull.end, Pull.failCause, Pull.emit(_)))
               }
      } yield pull
    }

  /**
   * Switches over to the stream produced by the provided function in case this one
   * fails with a typed error.
   */
  final def catchAll[R1 <: R, E2, O1 >: O](f: E => ZStream[R1, E2, O1])(implicit ev: CanFail[E]): ZStream[R1, E2, O1] =
    catchAllCause(_.failureOrCause.fold(f, ZStream.failCause(_)))

  /**
   * Switches over to the stream produced by the provided function in case this one
   * fails. Allows recovery from all causes of failure, including interruption if the
   * stream is uninterruptible.
   */
  final def catchAllCause[R1 <: R, E2, O1 >: O](f: Cause[E] => ZStream[R1, E2, O1]): ZStream[R1, E2, O1] = {
    sealed abstract class State[+E0]
    case object NotStarted                      extends State[Nothing]
    case class Self[E0](pull: Pull[R1, E0, O1]) extends State[E0]
    case class Other(pull: Pull[R1, E2, O1])    extends State[Nothing]

    ZStream {
      for {
        finalizerRef <- ZManaged.finalizerRef(ZManaged.Finalizer.noop)
        ref          <- Ref.make[State[E]](NotStarted).toManaged
        pull = {
          def closeCurrent(cause: Cause[Any]) =
            finalizerRef.getAndSet(ZManaged.Finalizer.noop).flatMap(_.apply(Exit.failCause(cause))).uninterruptible

          def open[R, E0, O](stream: ZStream[R, E0, O])(asState: Pull[R, E0, O] => State[E]) =
            ZIO.uninterruptibleMask { restore =>
              ZManaged.ReleaseMap.make.flatMap { releaseMap =>
                finalizerRef.set(releaseMap.releaseAll(_, ExecutionStrategy.Sequential)) *>
                  restore(stream.process.zio)
                    .provideSome[R]((_, releaseMap))
                    .map(_._2)
                    .tap(pull => ref.set(asState(pull)))
              }
            }

          def failover(cause: Cause[Option[E]]) =
            Cause.flipCauseOption(cause) match {
              case None => ZIO.fail(None)
              case Some(cause) =>
                closeCurrent(cause) *> open(f(cause))(Other(_)).flatten
            }

          ref.get.flatMap {
            case NotStarted  => open(self)(Self(_)).flatten.catchAllCause(failover)
            case Self(pull)  => pull.catchAllCause(failover)
            case Other(pull) => pull
          }
        }
      } yield pull
    }
  }

  /**
   * Switches over to the stream produced by the provided function in case this one
   * fails with some typed error.
   */
  final def catchSome[R1 <: R, E1 >: E, O1 >: O](pf: PartialFunction[E, ZStream[R1, E1, O1]]): ZStream[R1, E1, O1] =
    catchAll(pf.applyOrElse[E, ZStream[R1, E1, O1]](_, ZStream.fail(_)))

  /**
   * Switches over to the stream produced by the provided function in case this one
   * fails with some errors. Allows recovery from all causes of failure, including interruption if the
   * stream is uninterruptible.
   */
  final def catchSomeCause[R1 <: R, E1 >: E, O1 >: O](
    pf: PartialFunction[Cause[E], ZStream[R1, E1, O1]]
  ): ZStream[R1, E1, O1] =
    catchAllCause(pf.applyOrElse[Cause[E], ZStream[R1, E1, O1]](_, ZStream.failCause(_)))

  /**
   * Returns a new stream that only emits elements that are not equal to the
   * previous element emitted, using natural equality to determine whether two
   * elements are equal.
   */
  def changes: ZStream[R, E, O] =
    changesWith(_ == _)

  /**
   * Returns a new stream that only emits elements that are not equal to the
   * previous element emitted, using the specified function to determine
   * whether two elements are equal.
   */
  def changesWith(f: (O, O) => Boolean): ZStream[R, E, O] =
    ZStream {
      for {
        ref <- Ref.makeManaged[Option[O]](None)
        p   <- self.process
        pull = for {
                 z0 <- ref.get
                 c  <- p
                 (z1, chunk) = c.foldLeft[(Option[O], Chunk[O])]((z0, Chunk.empty)) {
                                 case ((Some(o), os), o1) if (f(o, o1)) => (Some(o1), os)
                                 case ((_, os), o1)                     => (Some(o1), os :+ o1)
                               }
                 _ <- ref.set(z1)
               } yield chunk
      } yield pull
    }

  /**
   * Returns a new stream that only emits elements that are not equal to the
   * previous element emitted, using the specified effectual function to
   * determine whether two elements are equal.
   */
  def changesWithZIO[R1 <: R, E1 >: E](f: (O, O) => ZIO[R1, E1, Boolean]): ZStream[R1, E1, O] =
    ZStream {
      for {
        ref <- Ref.makeManaged[Option[O]](None)
        p   <- self.process
        pull = for {
                 z0 <- ref.get
                 c  <- p
                 tuple <- c.foldZIO[R1, E1, (Option[O], Chunk[O])]((z0, Chunk.empty)) {
                            case ((Some(o), os), o1) =>
                              f(o, o1).map(b => if (b) (Some(o1), os) else (Some(o1), os :+ o1))
                            case ((_, os), o1) =>
                              ZIO.succeedNow((Some(o1), os :+ o1))
                          }.asSomeError
                 (z1, chunk) = tuple
                 _          <- ref.set(z1)
               } yield chunk
      } yield pull
    }

  /**
   * Re-chunks the elements of the stream into chunks of
   * `n` elements each.
   * The last chunk might contain less than `n` elements
   */
  @deprecated("use rechunk", "2.0.0")
  def chunkN(n: Int): ZStream[R, E, O] =
    rechunk(n)

  /**
   * Exposes the underlying chunks of the stream as a stream of chunks of
   * elements.
   */
  def chunks: ZStream[R, E, Chunk[O]] =
    mapChunks(Chunk.single)

  /**
   * Performs a filter and map in a single step.
   */
  def collect[O1](pf: PartialFunction[O, O1]): ZStream[R, E, O1] =
    mapChunks(_.collect(pf))

  /**
   * Filters any `Right` values.
   */
  final def collectLeft[L1, O1](implicit ev: O <:< Either[L1, O1]): ZStream[R, E, L1] = {
    val _ = ev
    self.asInstanceOf[ZStream[R, E, Either[L1, O1]]].collect { case Left(a) => a }
  }

  /**
   * Filters any 'None' values.
   */
  final def collectSome[O1](implicit ev: O <:< Option[O1]): ZStream[R, E, O1] = {
    val _ = ev
    self.asInstanceOf[ZStream[R, E, Option[O1]]].collect { case Some(a) => a }
  }

  /**
   * Filters any `Exit.Failure` values.
   */
  final def collectSuccess[L1, O1](implicit ev: O <:< Exit[L1, O1]): ZStream[R, E, O1] = {
    val _ = ev
    self.asInstanceOf[ZStream[R, E, Exit[L1, O1]]].collect { case Exit.Success(a) => a }
  }

  /**
   * Filters any `Left` values.
   */
  final def collectRight[L1, O1](implicit ev: O <:< Either[L1, O1]): ZStream[R, E, O1] = {
    val _ = ev
    self.asInstanceOf[ZStream[R, E, Either[L1, O1]]].collect { case Right(a) => a }
  }

  /**
   * Performs an effectful filter and map in a single step.
   */
  @deprecated("use collectZIO", "2.0.0")
  final def collectM[R1 <: R, E1 >: E, O1](pf: PartialFunction[O, ZIO[R1, E1, O1]]): ZStream[R1, E1, O1] =
    collectZIO(pf)

  /**
   * Performs an effectful filter and map in a single step.
   */
  final def collectZIO[R1 <: R, E1 >: E, O1](pf: PartialFunction[O, ZIO[R1, E1, O1]]): ZStream[R1, E1, O1] =
    ZStream {
      for {
        os    <- self.process.mapZIO(BufferedPull.make(_))
        pfSome = pf.andThen(_.mapBoth(Some(_), Chunk.single(_)))
        pull = {
          def go: ZIO[R1, Option[E1], Chunk[O1]] =
            os.pullElement.flatMap(o => pfSome.applyOrElse(o, (_: O) => go))

          go
        }

      } yield pull
    }

  /**
   * Transforms all elements of the stream for as long as the specified partial function is defined.
   */
  def collectWhile[O2](p: PartialFunction[O, O2]): ZStream[R, E, O2] =
    ZStream {
      for {
        chunks  <- self.process
        doneRef <- Ref.make(false).toManaged
        pull = doneRef.get.flatMap { done =>
                 if (done) Pull.end
                 else
                   for {
                     chunk    <- chunks
                     remaining = chunk.collectWhile(p)
                     _        <- doneRef.set(true).when(remaining.length < chunk.length)
                   } yield remaining
               }
      } yield pull
    }

  /**
   * Terminates the stream when encountering the first `Right`.
   */
  final def collectWhileLeft[L1, O1](implicit ev: O <:< Either[L1, O1]): ZStream[R, E, L1] = {
    val _ = ev
    self.asInstanceOf[ZStream[R, E, Either[L1, O1]]].collectWhile { case Left(a) => a }
  }

  /**
   * Effectfully transforms all elements of the stream for as long as the specified partial function is defined.
   */
  @deprecated("use collectWhileZIO", "2.0.0")
  final def collectWhileM[R1 <: R, E1 >: E, O2](pf: PartialFunction[O, ZIO[R1, E1, O2]]): ZStream[R1, E1, O2] =
    collectWhileZIO(pf)

  /**
   * Effectfully transforms all elements of the stream for as long as the specified partial function is defined.
   */
  final def collectWhileZIO[R1 <: R, E1 >: E, O2](pf: PartialFunction[O, ZIO[R1, E1, O2]]): ZStream[R1, E1, O2] =
    ZStream {
      for {
        os   <- self.process.mapZIO(BufferedPull.make(_))
        done <- Ref.make(false).toManaged
        pfIO  = pf.andThen(_.mapBoth(Some(_), Chunk.single(_)))
        pull = done.get.flatMap {
                 if (_) Pull.end
                 else
                   os.pullElement.flatMap(a => pfIO.applyOrElse(a, (_: O) => done.set(true) *> Pull.end))
               }
      } yield pull
    }

  /**
   * Terminates the stream when encountering the first `None`.
   */
  final def collectWhileSome[O1](implicit ev: O <:< Option[O1]): ZStream[R, E, O1] = {
    val _ = ev
    self.asInstanceOf[ZStream[R, E, Option[O1]]].collectWhile { case Some(a) => a }
  }

  /**
   * Terminates the stream when encountering the first `Left`.
   */
  final def collectWhileRight[L1, O1](implicit ev: O <:< Either[L1, O1]): ZStream[R, E, O1] = {
    val _ = ev
    self.asInstanceOf[ZStream[R, E, Either[L1, O1]]].collectWhile { case Right(a) => a }
  }

  /**
   * Terminates the stream when encountering the first `Exit.Failure`.
   */
  final def collectWhileSuccess[L1, O1](implicit ev: O <:< Exit[L1, O1]): ZStream[R, E, O1] = {
    val _ = ev
    self.asInstanceOf[ZStream[R, E, Exit[L1, O1]]].collectWhile { case Exit.Success(a) => a }
  }

  /**
   * Combines the elements from this stream and the specified stream by repeatedly applying the
   * function `f` to extract an element using both sides and conceptually "offer"
   * it to the destination stream. `f` can maintain some internal state to control
   * the combining process, with the initial state being specified by `s`.
   *
   * Where possible, prefer [[ZStream#combineChunks]] for a more efficient implementation.
   */
  final def combine[R1 <: R, E1 >: E, S, O2, O3](that: ZStream[R1, E1, O2])(s: S)(
    f: (S, ZIO[R, Option[E], O], ZIO[R1, Option[E1], O2]) => ZIO[R1, Nothing, Exit[Option[E1], (O3, S)]]
  ): ZStream[R1, E1, O3] =
    ZStream[R1, E1, O3] {
      for {
<<<<<<< HEAD
        left  <- self.process.mapZIO(BufferedPull.make[R, E, O](_)) // type annotation required for Dotty
        right <- that.process.mapZIO(BufferedPull.make[R1, E1, O2](_))
=======
        left <- self.process.mapM(BufferedPull.make[R, E, O](_)) // type annotation required for Dotty
        right <- that.process.mapM(BufferedPull.make[R1, E1, O2](_))
>>>>>>> 1222b352
        pull <- ZStream
                  .unfoldZIO(s)(s => f(s, left.pullElement, right.pullElement).flatMap(ZIO.done(_).unsome))
                  .process
      } yield pull
    }

  /**
   * Combines the chunks from this stream and the specified stream by repeatedly applying the
   * function `f` to extract a chunk using both sides and conceptually "offer"
   * it to the destination stream. `f` can maintain some internal state to control
   * the combining process, with the initial state being specified by `s`.
   */
  final def combineChunks[R1 <: R, E1 >: E, S, O2, O3](that: ZStream[R1, E1, O2])(s: S)(
    f: (
      S,
      ZIO[R, Option[E], Chunk[O]],
      ZIO[R1, Option[E1], Chunk[O2]]
    ) => ZIO[R1, Nothing, Exit[Option[E1], (Chunk[O3], S)]]
  ): ZStream[R1, E1, O3] =
    ZStream[R1, E1, O3] {
      for {
        left  <- self.process
        right <- that.process
        pull <- ZStream
                  .unfoldChunkZIO(s)(s => f(s, left, right).flatMap(ZIO.done(_).unsome))
                  .process
      } yield pull
    }

  /**
   * Concatenates the specified stream with this stream, resulting in a stream
   * that emits the elements from this stream and then the elements from the specified stream.
   */
  def concat[R1 <: R, E1 >: E, O1 >: O](that: => ZStream[R1, E1, O1]): ZStream[R1, E1, O1] =
    ZStream {
      // This implementation is identical to ZStream.concatAll, but specialized so we can
      // maintain laziness on `that`. Laziness on concatenation is important for combinators
      // such as `forever`.
      for {
        currStream   <- Ref.make[ZIO[R1, Option[E1], Chunk[O1]]](Pull.end).toManaged
        switchStream <- ZManaged.switchable[R1, Nothing, ZIO[R1, Option[E1], Chunk[O1]]]
        switched     <- Ref.make(false).toManaged
        _            <- switchStream(self.process).flatMap(currStream.set).toManaged
        pull = {
          def go: ZIO[R1, Option[E1], Chunk[O1]] =
            currStream.get.flatten.catchAllCause {
              Cause.flipCauseOption(_) match {
                case Some(e) => Pull.failCause(e)
                case None =>
                  switched.getAndSet(true).flatMap {
                    if (_) Pull.end
                    else switchStream(that.process).flatMap(currStream.set) *> go
                  }
              }
            }

          go
        }
      } yield pull
    }

  /**
   * Composes this stream with the specified stream to create a cartesian product of elements
   * with a specified function.
   * The `that` stream would be run multiple times, for every element in the `this` stream.
   *
   * See also [[ZStream#zip]] and [[ZStream#<&>]] for the more common point-wise variant.
   */
  final def crossWith[R1 <: R, E1 >: E, O2, C](that: ZStream[R1, E1, O2])(f: (O, O2) => C): ZStream[R1, E1, C] =
    self.flatMap(l => that.map(r => f(l, r)))

  /**
   * Composes this stream with the specified stream to create a cartesian product of elements.
   * The `that` stream would be run multiple times, for every element in the `this` stream.
   *
   * See also [[ZStream#zip]] and [[ZStream#<&>]] for the more common point-wise variant.
   */
  final def cross[R1 <: R, E1 >: E, O2](that: ZStream[R1, E1, O2])(implicit
    zippable: Zippable[O, O2]
  ): ZStream[R1, E1, zippable.Out] =
    (self crossWith that)(zippable.zip(_, _))

  /**
   * Composes this stream with the specified stream to create a cartesian product of elements,
   * but keeps only elements from this stream.
   * The `that` stream would be run multiple times, for every element in the `this` stream.
   *
   * See also [[ZStream#zip]] and [[ZStream#<&>]] for the more common point-wise variant.
   */
  final def crossLeft[R1 <: R, E1 >: E, O2](that: ZStream[R1, E1, O2]): ZStream[R1, E1, O] =
    (self crossWith that)((o, _) => o)

  /**
   * Composes this stream with the specified stream to create a cartesian product of elements,
   * but keeps only elements from the other stream.
   * The `that` stream would be run multiple times, for every element in the `this` stream.
   *
   * See also [[ZStream#zip]] and [[ZStream#<&>]] for the more common point-wise variant.
   */
  final def crossRight[R1 <: R, E1 >: E, O2](that: ZStream[R1, E1, O2]): ZStream[R1, E1, O2] =
    (self crossWith that)((_, o2) => o2)

  /**
   * More powerful version of `ZStream#broadcast`. Allows to provide a function that determines what
   * queues should receive which elements. The decide function will receive the indices of the queues
   * in the resulting list.
   */
  final def distributedWith[E1 >: E](
    n: Int,
    maximumLag: Int,
    decide: O => UIO[Int => Boolean]
  ): ZManaged[R, Nothing, List[Dequeue[Exit[Option[E1], O]]]] =
    Promise.make[Nothing, O => UIO[UniqueKey => Boolean]].toManaged.flatMap { prom =>
      distributedWithDynamic(maximumLag, (o: O) => prom.await.flatMap(_(o)), _ => ZIO.unit).flatMap { next =>
        ZIO.collectAll {
          Range(0, n).map(id => next.map { case (key, queue) => ((key -> id), queue) })
        }.flatMap { entries =>
          val (mappings, queues) =
            entries.foldRight((Map.empty[UniqueKey, Int], List.empty[Dequeue[Exit[Option[E1], O]]])) {
              case ((mapping, queue), (mappings, queues)) =>
                (mappings + mapping, queue :: queues)
            }
          prom.succeed((o: O) => decide(o).map(f => (key: UniqueKey) => f(mappings(key)))).as(queues)
        }.toManaged
      }
    }

  /**
   * More powerful version of `ZStream#distributedWith`. This returns a function that will produce
   * new queues and corresponding indices.
   * You can also provide a function that will be executed after the final events are enqueued in all queues.
   * Shutdown of the queues is handled by the driver.
   * Downstream users can also shutdown queues manually. In this case the driver will
   * continue but no longer backpressure on them.
   */
  final def distributedWithDynamic(
    maximumLag: Int,
    decide: O => UIO[UniqueKey => Boolean],
    done: Exit[Option[E], Nothing] => UIO[Any] = (_: Any) => UIO.unit
  ): ZManaged[R, Nothing, UIO[(UniqueKey, Dequeue[Exit[Option[E], O]])]] =
    for {
      queuesRef <- Ref
                     .make[Map[UniqueKey, Queue[Exit[Option[E], O]]]](Map())
                     .toManagedWith(_.get.flatMap(qs => ZIO.foreach(qs.values)(_.shutdown)))
      add <- {
        val offer = (o: O) =>
          for {
            shouldProcess <- decide(o)
            queues        <- queuesRef.get
            _ <- ZIO
                   .foldLeft(queues)(List[UniqueKey]()) { case (acc, (id, queue)) =>
                     if (shouldProcess(id)) {
                       queue
                         .offer(Exit.succeed(o))
                         .foldCauseZIO(
                           {
                             // we ignore all downstream queues that were shut down and remove them later
                             case c if c.isInterrupted => ZIO.succeedNow(id :: acc)
                             case c                    => ZIO.failCause(c)
                           },
                           _ => ZIO.succeedNow(acc)
                         )
                     } else ZIO.succeedNow(acc)
                   }
                   .flatMap(ids => if (ids.nonEmpty) queuesRef.update(_ -- ids) else ZIO.unit)
          } yield ()

        for {
          queuesLock <- Semaphore.make(1).toManaged
          newQueue <- Ref
                        .make[UIO[(UniqueKey, Queue[Exit[Option[E], O]])]] {
                          for {
                            queue <- Queue.bounded[Exit[Option[E], O]](maximumLag)
                            id     = UniqueKey()
                            _     <- queuesRef.update(_ + (id -> queue))
                          } yield (id, queue)
                        }
                        .toManaged
          finalize = (endTake: Exit[Option[E], Nothing]) =>
                       // we need to make sure that no queues are currently being added
                       queuesLock.withPermit {
                         for {
                           // all newly created queues should end immediately
                           _ <- newQueue.set {
                                  for {
                                    queue <- Queue.bounded[Exit[Option[E], O]](1)
                                    _     <- queue.offer(endTake)
                                    id     = UniqueKey()
                                    _     <- queuesRef.update(_ + (id -> queue))
                                  } yield (id, queue)
                                }
                           queues <- queuesRef.get.map(_.values)
                           _ <- ZIO.foreach(queues) { queue =>
                                  queue.offer(endTake).catchSomeCause {
                                    case c if c.isInterrupted => ZIO.unit
                                  }
                                }
                           _ <- done(endTake)
                         } yield ()
                       }
          _ <- self
                 .foreachManaged(offer)
                 .foldCauseManaged(
                   cause => finalize(Exit.failCause(cause.map(Some(_)))).toManaged,
                   _ => finalize(Exit.fail(None)).toManaged
                 )
                 .fork
        } yield queuesLock.withPermit(newQueue.get.flatten)
      }
    } yield add

  /**
   * Converts this stream to a stream that executes its effects but emits no
   * elements. Useful for sequencing effects using streams:
   *
   * {{{
   * (Stream(1, 2, 3).tap(i => ZIO(println(i))) ++
   *   Stream.fromZIO(ZIO(println("Done!"))).drain ++
   *   Stream(4, 5, 6).tap(i => ZIO(println(i)))).run(Sink.drain)
   * }}}
   */
  final def drain: ZStream[R, E, Nothing] =
    mapChunks(_ => Chunk.empty)

  /**
   * Drains the provided stream in the background for as long as this stream is running.
   * If this stream ends before `other`, `other` will be interrupted. If `other` fails,
   * this stream will fail with that error.
   */
  final def drainFork[R1 <: R, E1 >: E](other: ZStream[R1, E1, Any]): ZStream[R1, E1, O] =
    ZStream.fromZIO(Promise.make[E1, Nothing]).flatMap { bgDied =>
      ZStream
        .managed(other.foreachManaged(_ => ZIO.unit).catchAllCause(bgDied.failCause(_).toManaged).fork) *>
        self.interruptWhen(bgDied)
    }

  /**
   * Drops the specified number of elements from this stream.
   */
  def drop(n: Long): ZStream[R, E, O] =
    ZStream {
      for {
        chunks     <- self.process
        counterRef <- Ref.make(0L).toManaged
        pull = {
          def go: ZIO[R, Option[E], Chunk[O]] =
            chunks.flatMap { chunk =>
              counterRef.get.flatMap { cnt =>
                if (cnt >= n) ZIO.succeedNow(chunk)
                else if (chunk.size <= (n - cnt)) counterRef.set(cnt + chunk.size) *> go
                else counterRef.set(cnt + (n - cnt)).as(chunk.drop((n - cnt).toInt))
              }
            }

          go
        }
      } yield pull
    }

  /**
   * Drops all elements of the stream until the specified predicate evaluates
   * to `true`.
   */
  final def dropUntil(pred: O => Boolean): ZStream[R, E, O] =
    dropWhile(!pred(_)).drop(1)

  /**
   * Drops all elements of the stream for as long as the specified predicate
   * evaluates to `true`.
   */
  def dropWhile(pred: O => Boolean): ZStream[R, E, O] =
    ZStream {
      for {
        chunks          <- self.process
        keepDroppingRef <- Ref.make(true).toManaged
        pull = {
          def go: ZIO[R, Option[E], Chunk[O]] =
            chunks.flatMap { chunk =>
              keepDroppingRef.get.flatMap { keepDropping =>
                if (!keepDropping) ZIO.succeedNow(chunk)
                else {
                  val remaining = chunk.dropWhile(pred)
                  val empty     = remaining.length <= 0

                  if (empty) go
                  else keepDroppingRef.set(false).as(remaining)
                }
              }
            }

          go
        }
      } yield pull
    }

  /**
   * Returns a stream whose failures and successes have been lifted into an
   * `Either`. The resulting stream cannot fail, because the failures have
   * been exposed as part of the `Either` success case.
   *
   * @note the stream will end as soon as the first error occurs.
   */
  final def either(implicit ev: CanFail[E]): ZStream[R, Nothing, Either[E, O]] =
    self.map(Right(_)).catchAll(e => ZStream(Left(e)))

  /**
   * Executes the provided finalizer after this stream's finalizers run.
   */
  final def ensuring[R1 <: R](fin: ZIO[R1, Nothing, Any]): ZStream[R1, E, O] =
    ZStream(self.process.ensuring(fin))

  /**
   * Executes the provided finalizer before this stream's finalizers run.
   */
  final def ensuringFirst[R1 <: R](fin: ZIO[R1, Nothing, Any]): ZStream[R1, E, O] =
    ZStream(self.process.ensuringFirst(fin))

  /**
   * Executes a pure fold over the stream of values - reduces all elements in the stream to a value of type `S`.
   */
  final def fold[S](s: S)(f: (S, O) => S): ZIO[R, E, S] =
    foldWhileManagedZIO(s)(_ => true)((s, a) => ZIO.succeedNow(f(s, a))).use(ZIO.succeedNow)

  /**
   * Executes an effectful fold over the stream of values.
   */
  @deprecated("use foldZIO", "2.0.0")
  final def foldM[R1 <: R, E1 >: E, S](s: S)(f: (S, O) => ZIO[R1, E1, S]): ZIO[R1, E1, S] =
    foldZIO[R1, E1, S](s)(f)

  /**
   * Executes a pure fold over the stream of values.
   * Returns a Managed value that represents the scope of the stream.
   */
  final def foldManaged[S](s: S)(f: (S, O) => S): ZManaged[R, E, S] =
    foldWhileManagedZIO(s)(_ => true)((s, a) => ZIO.succeedNow(f(s, a)))

  /**
   * Executes an effectful fold over the stream of values.
   * Returns a Managed value that represents the scope of the stream.
   */
  @deprecated("use foldManagedZIO", "2.0.0")
  final def foldManagedM[R1 <: R, E1 >: E, S](s: S)(f: (S, O) => ZIO[R1, E1, S]): ZManaged[R1, E1, S] =
    foldManagedZIO[R1, E1, S](s)(f)

  /**
   * Executes an effectful fold over the stream of values.
   * Returns a Managed value that represents the scope of the stream.
   */
  final def foldManagedZIO[R1 <: R, E1 >: E, S](s: S)(f: (S, O) => ZIO[R1, E1, S]): ZManaged[R1, E1, S] =
    foldWhileManagedZIO[R1, E1, S](s)(_ => true)(f)

  /**
   * Reduces the elements in the stream to a value of type `S`.
   * Stops the fold early when the condition is not fulfilled.
   * Example:
   * {{{
   *  Stream(1).forever.foldWhile(0)(_ <= 4)(_ + _) // UIO[Int] == 5
   * }}}
   */
  final def foldWhile[S](s: S)(cont: S => Boolean)(f: (S, O) => S): ZIO[R, E, S] =
    foldWhileManagedZIO(s)(cont)((s, a) => ZIO.succeedNow(f(s, a))).use(ZIO.succeedNow)

  /**
   * Executes an effectful fold over the stream of values.
   * Stops the fold early when the condition is not fulfilled.
   * Example:
   * {{{
   *   Stream(1)
   *     .forever                                // an infinite Stream of 1's
   *     .fold(0)(_ <= 4)((s, a) => UIO(s + a))  // UIO[Int] == 5
   * }}}
   *
   * @param cont function which defines the early termination condition
   */
  @deprecated("use foldWhileZIO", "2.0.0")
  final def foldWhileM[R1 <: R, E1 >: E, S](s: S)(cont: S => Boolean)(f: (S, O) => ZIO[R1, E1, S]): ZIO[R1, E1, S] =
    foldWhileZIO[R1, E1, S](s)(cont)(f)

  /**
   * Executes a pure fold over the stream of values.
   * Returns a Managed value that represents the scope of the stream.
   * Stops the fold early when the condition is not fulfilled.
   */
  def foldWhileManaged[S](s: S)(cont: S => Boolean)(f: (S, O) => S): ZManaged[R, E, S] =
    foldWhileManagedZIO(s)(cont)((s, a) => ZIO.succeedNow(f(s, a)))

  /**
   * Executes an effectful fold over the stream of values.
   * Returns a Managed value that represents the scope of the stream.
   * Stops the fold early when the condition is not fulfilled.
   * Example:
   * {{{
   *   Stream(1)
   *     .forever                                // an infinite Stream of 1's
   *     .fold(0)(_ <= 4)((s, a) => UIO(s + a))  // Managed[Nothing, Int]
   *     .use(ZIO.succeed)                       // UIO[Int] == 5
   * }}}
   *
   * @param cont function which defines the early termination condition
   */
  @deprecated("use foldWhileManagedZIO", "2.0.0")
  final def foldWhileManagedM[R1 <: R, E1 >: E, S](
    s: S
  )(cont: S => Boolean)(f: (S, O) => ZIO[R1, E1, S]): ZManaged[R1, E1, S] =
    foldWhileManagedZIO[R1, E1, S](s)(cont)(f)

  /**
   * Executes an effectful fold over the stream of values.
   * Returns a Managed value that represents the scope of the stream.
   * Stops the fold early when the condition is not fulfilled.
   * Example:
   * {{{
   *   Stream(1)
   *     .forever                                // an infinite Stream of 1's
   *     .fold(0)(_ <= 4)((s, a) => UIO(s + a))  // Managed[Nothing, Int]
   *     .use(ZIO.succeed)                       // UIO[Int] == 5
   * }}}
   *
   * @param cont function which defines the early termination condition
   */
  final def foldWhileManagedZIO[R1 <: R, E1 >: E, S](
    s: S
  )(cont: S => Boolean)(f: (S, O) => ZIO[R1, E1, S]): ZManaged[R1, E1, S] =
    process.flatMap { (is: ZIO[R, Option[E], Chunk[O]]) =>
      def loop(s1: S): ZIO[R1, E1, S] =
        if (!cont(s1)) UIO.succeedNow(s1)
        else
          is.foldZIO(
            {
              case Some(e) =>
                IO.fail(e)
              case None =>
                IO.succeedNow(s1)
            },
            (ch: Chunk[O]) => ch.foldZIO(s1)(f).flatMap(loop)
          )

      ZManaged.fromZIO(loop(s))
    }

  /**
   * Executes an effectful fold over the stream of values.
   * Stops the fold early when the condition is not fulfilled.
   * Example:
   * {{{
   *   Stream(1)
   *     .forever                                // an infinite Stream of 1's
   *     .fold(0)(_ <= 4)((s, a) => UIO(s + a))  // UIO[Int] == 5
   * }}}
   *
   * @param cont function which defines the early termination condition
   */
  final def foldWhileZIO[R1 <: R, E1 >: E, S](s: S)(cont: S => Boolean)(f: (S, O) => ZIO[R1, E1, S]): ZIO[R1, E1, S] =
    foldWhileManagedZIO[R1, E1, S](s)(cont)(f).use(ZIO.succeedNow)

  /**
   * Executes an effectful fold over the stream of values.
   */
  final def foldZIO[R1 <: R, E1 >: E, S](s: S)(f: (S, O) => ZIO[R1, E1, S]): ZIO[R1, E1, S] =
    foldWhileManagedZIO[R1, E1, S](s)(_ => true)(f).use(ZIO.succeedNow)

  /**
   * Consumes all elements of the stream, passing them to the specified callback.
   */
  final def foreach[R1 <: R, E1 >: E](f: O => ZIO[R1, E1, Any]): ZIO[R1, E1, Unit] =
    run(ZSink.foreach(f))

  /**
   * Consumes all elements of the stream, passing them to the specified callback.
   */
  final def foreachChunk[R1 <: R, E1 >: E](f: Chunk[O] => ZIO[R1, E1, Any]): ZIO[R1, E1, Unit] =
    run(ZSink.foreachChunk(f))

  /**
   * Like [[ZStream#foreachChunk]], but returns a `ZManaged` so the finalization order
   * can be controlled.
   */
  final def foreachChunkManaged[R1 <: R, E1 >: E](f: Chunk[O] => ZIO[R1, E1, Any]): ZManaged[R1, E1, Unit] =
    runManaged(ZSink.foreachChunk(f))

  /**
   * Like [[ZStream#foreach]], but returns a `ZManaged` so the finalization order
   * can be controlled.
   */
  final def foreachManaged[R1 <: R, E1 >: E](f: O => ZIO[R1, E1, Any]): ZManaged[R1, E1, Unit] =
    runManaged(ZSink.foreach(f))

  /**
   * Consumes elements of the stream, passing them to the specified callback,
   * and terminating consumption when the callback returns `false`.
   */
  final def foreachWhile[R1 <: R, E1 >: E](f: O => ZIO[R1, E1, Boolean]): ZIO[R1, E1, Unit] =
    run(ZSink.foreachWhile(f))

  /**
   * Like [[ZStream#foreachWhile]], but returns a `ZManaged` so the finalization order
   * can be controlled.
   */
  final def foreachWhileManaged[R1 <: R, E1 >: E](f: O => ZIO[R1, E1, Boolean]): ZManaged[R1, E1, Unit] =
    runManaged(ZSink.foreachWhile(f))

  /**
   * Repeats this stream forever.
   */
  def forever: ZStream[R, E, O] =
    ZStream {
      for {
        currStream   <- Ref.make[ZIO[R, Option[E], Chunk[O]]](Pull.end).toManaged
        switchStream <- ZManaged.switchable[R, Nothing, ZIO[R, Option[E], Chunk[O]]]
        _            <- switchStream(self.process).flatMap(currStream.set).toManaged
        pull = {
          def go: ZIO[R, Option[E], Chunk[O]] =
            currStream.get.flatten.catchAllCause {
              Cause.flipCauseOption(_) match {
                case Some(e) => Pull.failCause(e)
                case None =>
                  switchStream(self.process).flatMap(currStream.set) *> ZIO.yieldNow *> go
              }
            }

          go
        }
      } yield pull
    }

  /**
   * Filters the elements emitted by this stream using the provided function.
   */
  def filter(f: O => Boolean): ZStream[R, E, O] =
    mapChunks(_.filter(f))

  /**
   * Effectfully filters the elements emitted by this stream.
   */
  @deprecated("use filterZIO", "2.0.0")
  def filterM[R1 <: R, E1 >: E](f: O => ZIO[R1, E1, Boolean]): ZStream[R1, E1, O] =
    filterZIO(f)

  /**
   * Effectfully filters the elements emitted by this stream.
   */
  def filterZIO[R1 <: R, E1 >: E](f: O => ZIO[R1, E1, Boolean]): ZStream[R1, E1, O] =
    ZStream {
      self.process.mapZIO(BufferedPull.make(_)).map { os =>
        def pull: Pull[R1, E1, O] =
          os.pullElement.flatMap { o =>
            f(o).mapError(Some(_)).flatMap {
              if (_) UIO.succeed(Chunk.single(o))
              else pull
            }
          }

        pull
      }
    }

  /**
   * Filters this stream by the specified predicate, removing all elements for
   * which the predicate evaluates to true.
   */
  final def filterNot(pred: O => Boolean): ZStream[R, E, O] = filter(a => !pred(a))

  /**
   * Emits elements of this stream with a fixed delay in between, regardless of how long it
   * takes to produce a value.
   */
  final def fixed(duration: Duration): ZStream[R with Has[Clock], E, O] =
    schedule(Schedule.fixed(duration))

  /**
   * Returns a stream made of the concatenation in strict order of all the streams
   * produced by passing each element of this stream to `f0`
   */
  def flatMap[R1 <: R, E1 >: E, O2](f0: O => ZStream[R1, E1, O2]): ZStream[R1, E1, O2] = {
    def go(
      outerStream: ZIO[R1, Option[E1], Chunk[O]],
      currOuterChunk: Ref[(Chunk[O], Int)],
      currInnerStream: Ref[ZIO[R1, Option[E1], Chunk[O2]]],
      innerFinalizer: Ref[ZManaged.Finalizer]
    ): ZIO[R1, Option[E1], Chunk[O2]] = {
      def pullNonEmpty[R, E, O](pull: ZIO[R, Option[E], Chunk[O]]): ZIO[R, Option[E], Chunk[O]] =
        pull.flatMap(os => if (os.nonEmpty) UIO.succeed(os) else pullNonEmpty(pull))

      def closeInner =
        innerFinalizer.getAndSet(ZManaged.Finalizer.noop).flatMap(_.apply(Exit.unit))

      def pullOuter: ZIO[R1, Option[E1], Unit] =
        currOuterChunk.modify { case (chunk, nextIdx) =>
          if (nextIdx < chunk.size) (UIO.succeed(chunk(nextIdx)), (chunk, nextIdx + 1))
          else
            (
              pullNonEmpty(outerStream)
                .tap(os => currOuterChunk.set((os, 1)))
                .map(_.apply(0)),
              (chunk, nextIdx)
            )
        }.flatten.flatMap { o =>
          ZIO.uninterruptibleMask { restore =>
            for {
              releaseMap <- ZManaged.ReleaseMap.make
              pull       <- restore(f0(o).process.zio.provideSome[R1]((_, releaseMap)).map(_._2))
              _          <- currInnerStream.set(pull)
              _          <- innerFinalizer.set(releaseMap.releaseAll(_, ExecutionStrategy.Sequential))
            } yield ()
          }
        }

      currInnerStream.get.flatten.catchAllCause { c =>
        Cause.flipCauseOption(c) match {
          case Some(e) => Pull.failCause(e)
          case None    =>
            // The additional switch is needed to eagerly run the finalizer
            // *before* pulling another element from the outer stream.
            closeInner *>
              pullOuter *>
              go(outerStream, currOuterChunk, currInnerStream, innerFinalizer)
        }
      }
    }

    ZStream {
      for {
        outerStream     <- self.process
        currOuterChunk  <- Ref.make[(Chunk[O], Int)](Chunk.empty -> 0).toManaged
        currInnerStream <- Ref.make[ZIO[R1, Option[E1], Chunk[O2]]](Pull.end).toManaged
        innerFinalizer  <- ZManaged.finalizerRef(ZManaged.Finalizer.noop)
      } yield go(outerStream, currOuterChunk, currInnerStream, innerFinalizer)
    }
  }

  /**
   * Maps each element of this stream to another stream and returns the
   * non-deterministic merge of those streams, executing up to `n` inner streams
   * concurrently. Up to `outputBuffer` elements of the produced streams may be
   * buffered in memory by this operator.
   */
  final def flatMapPar[R1 <: R, E1 >: E, O2](n: Int, outputBuffer: Int = 16)(
    f: O => ZStream[R1, E1, O2]
  ): ZStream[R1, E1, O2] =
    ZStream[R1, E1, O2] {
      ZManaged.withChildren { getChildren =>
        for {
          out          <- Queue.bounded[ZIO[R1, Option[E1], Chunk[O2]]](outputBuffer).toManagedWith(_.shutdown)
          permits      <- Semaphore.make(n.toLong).toManaged
          innerFailure <- Promise.make[Cause[E1], Nothing].toManaged

          // - The driver stream forks an inner fiber for each stream created
          //   by f, with an upper bound of n concurrent fibers, enforced by the semaphore.
          //   - On completion, the driver stream tries to acquire all permits to verify
          //     that all inner fibers have finished.
          //     - If one of them failed (signalled by a promise), all other fibers are interrupted
          //     - If they all succeeded, Take.End is enqueued
          //   - On error, the driver stream interrupts all inner fibers and emits a
          //     Take.Fail value
          //   - Interruption is handled by running the finalizers which take care of cleanup
          // - Inner fibers enqueue Take values from their streams to the output queue
          //   - On error, an inner fiber enqueues a Take.Fail value and signals its failure
          //     with a promise. The driver will pick that up and interrupt all other fibers.
          //   - On interruption, an inner fiber does nothing
          //   - On completion, an inner fiber does nothing
          _ <- self.foreachManaged { a =>
                 for {
                   latch <- Promise.make[Nothing, Unit]
                   // If the inner stream completed successfully, release the permit so another
                   // stream can be executed. Otherwise, signal failure to the outer stream.
                   withPermitManaged = ZManaged.acquireReleaseExit(permits.acquire.commit)(
                                         _.fold(
                                           cause => innerFailure.fail(cause.stripFailures),
                                           _ => permits.release.commit
                                         )
                                       )
                   innerStream = withPermitManaged
                                   .tap(_ => latch.succeed(()).toManaged)
                                   .useDiscard(
                                     f(a)
                                       .foreachChunk(b => out.offer(UIO.succeedNow(b)))
                                       .foldCauseZIO(
                                         cause => out.offer(Pull.failCause(cause)) *> innerFailure.fail(cause),
                                         _ => ZIO.unit
                                       )
                                   )
                   _ <- innerStream.fork
                   // Make sure that the current inner stream has actually succeeded in acquiring
                   // a permit before continuing. Otherwise we could reach the end of the stream and
                   // acquire the permits ourselves before the inners had a chance to start.
                   _ <- latch.await
                 } yield ()
               }.foldCauseManaged(
                 cause => (getChildren.flatMap(Fiber.interruptAll(_)) *> out.offer(Pull.failCause(cause))).toManaged,
                 _ =>
                   innerFailure.await.interruptible
                     // Important to use `withPermits` here because the ZManaged#fork below may interrupt
                     // the driver, and we want the permits to be released in that case
                     .raceWith(permits.withPermits(n.toLong)(ZIO.unit).interruptible)(
                       // One of the inner fibers failed. It already enqueued its failure, so we
                       // interrupt the inner fibers. The finalizer below will make sure
                       // that they actually end.
                       leftDone = (_, permitAcquisition) =>
                         getChildren.flatMap(Fiber.interruptAll(_)) *> permitAcquisition.interrupt,
                       // All fibers completed successfully, so we signal that we're done.
                       rightDone = (_, failureAwait) => out.offer(Pull.end) *> failureAwait.interrupt
                     )
                     .toManaged
               ).fork
        } yield out.take.flatten
      }
    }

  /**
   * Maps each element of this stream to another stream and returns the non-deterministic merge
   * of those streams, executing up to `n` inner streams concurrently. When a new stream is created
   * from an element of the source stream, the oldest executing stream is cancelled. Up to `bufferSize`
   * elements of the produced streams may be buffered in memory by this operator.
   */
  final def flatMapParSwitch[R1 <: R, E1 >: E, O2](n: Int, bufferSize: Int = 16)(
    f: O => ZStream[R1, E1, O2]
  ): ZStream[R1, E1, O2] =
    ZStream[R1, E1, O2] {
      ZManaged.withChildren { getChildren =>
        for {
          // Modeled after flatMapPar.
          out          <- Queue.bounded[ZIO[R1, Option[E1], Chunk[O2]]](bufferSize).toManagedWith(_.shutdown)
          permits      <- Semaphore.make(n.toLong).toManaged
          innerFailure <- Promise.make[Cause[E1], Nothing].toManaged
          cancelers    <- Queue.bounded[Promise[Nothing, Unit]](n).toManagedWith(_.shutdown)
          _ <- self.foreachManaged { a =>
                 for {
                   canceler <- Promise.make[Nothing, Unit]
                   latch    <- Promise.make[Nothing, Unit]
                   size     <- cancelers.size
                   _ <- if (size < n) UIO.unit
                        else cancelers.take.flatMap(_.succeed(()))
                   _ <- cancelers.offer(canceler)
                   innerStream = permits.withPermitManaged
                                   .tap(_ => latch.succeed(()).toManaged)
                                   .useDiscard(
                                     f(a)
                                       .foreachChunk(o2s => out.offer(UIO.succeedNow(o2s)))
                                       .foldCauseZIO(
                                         cause => out.offer(Pull.failCause(cause)) *> innerFailure.fail(cause),
                                         _ => UIO.unit
                                       )
                                   )
                   _ <- (innerStream race canceler.await).fork
                   _ <- latch.await
                 } yield ()
               }.foldCauseManaged(
                 cause => (getChildren.flatMap(Fiber.interruptAll(_)) *> out.offer(Pull.failCause(cause))).toManaged,
                 _ =>
                   innerFailure.await
                     .raceWith(permits.withPermits(n.toLong)(UIO.unit))(
                       leftDone = (_, permitAcquisition) =>
                         getChildren.flatMap(Fiber.interruptAll(_)) *> permitAcquisition.interrupt,
                       rightDone = (_, failureAwait) => out.offer(Pull.end) *> failureAwait.interrupt
                     )
                     .toManaged
               ).fork
        } yield out.take.flatten
      }
    }

  /**
   * Flattens this stream-of-streams into a stream made of the concatenation in
   * strict order of all the streams.
   */
  def flatten[R1 <: R, E1 >: E, O1](implicit ev: O <:< ZStream[R1, E1, O1]): ZStream[R1, E1, O1] = flatMap(ev(_))

  /**
   * Submerges the chunks carried by this stream into the stream's structure, while
   * still preserving them.
   */
  def flattenChunks[O1](implicit ev: O <:< Chunk[O1]): ZStream[R, E, O1] =
    ZStream {
      self.process
        .mapZIO(BufferedPull.make(_))
        .map(_.pullElement.map(ev))
    }

  /**
   * Flattens [[Exit]] values. `Exit.Failure` values translate to stream failures
   * while `Exit.Success` values translate to stream elements.
   */
  def flattenExit[E1 >: E, O1](implicit ev: O <:< Exit[E1, O1]): ZStream[R, E1, O1] =
    mapZIO(o => ZIO.done(ev(o)))

  /**
   * Unwraps [[Exit]] values that also signify end-of-stream by failing with `None`.
   *
   * For `Exit[E, O]` values that do not signal end-of-stream, prefer:
   * {{{
   * stream.mapZIO(ZIO.done(_))
   * }}}
   */
  def flattenExitOption[E1 >: E, O1](implicit ev: O <:< Exit[Option[E1], O1]): ZStream[R, E1, O1] =
    ZStream {
      for {
        upstream <- self.process.mapZIO(BufferedPull.make(_))
        done     <- Ref.make(false).toManaged
        pull = done.get.flatMap {
                 if (_) Pull.end
                 else
                   upstream.pullElement
                     .foldZIO(
                       {
                         case None    => done.set(true) *> Pull.end
                         case Some(e) => Pull.fail(e)
                       },
                       os =>
                         ZIO
                           .done(ev(os))
                           .foldZIO(
                             {
                               case None    => done.set(true) *> Pull.end
                               case Some(e) => Pull.fail(e)
                             },
                             Pull.emit(_)
                           )
                     )
               }
      } yield pull
    }

  /**
   * Submerges the iterables carried by this stream into the stream's structure, while
   * still preserving them.
   */
  def flattenIterables[O1](implicit ev: O <:< Iterable[O1]): ZStream[R, E, O1] =
    map(o => Chunk.fromIterable(ev(o))).flattenChunks

  /**
   * Flattens a stream of streams into a stream by executing a non-deterministic
   * concurrent merge. Up to `n` streams may be consumed in parallel and up to
   * `outputBuffer` elements may be buffered by this operator.
   */
  def flattenPar[R1 <: R, E1 >: E, O1](n: Int, outputBuffer: Int = 16)(implicit
    ev: O <:< ZStream[R1, E1, O1]
  ): ZStream[R1, E1, O1] =
    flatMapPar[R1, E1, O1](n, outputBuffer)(ev(_))

  /**
   * Like [[flattenPar]], but executes all streams concurrently.
   */
  def flattenParUnbounded[R1 <: R, E1 >: E, O1](
    outputBuffer: Int = 16
  )(implicit ev: O <:< ZStream[R1, E1, O1]): ZStream[R1, E1, O1] =
    flattenPar[R1, E1, O1](Int.MaxValue, outputBuffer)

  /**
   * Unwraps [[Exit]] values and flatten chunks that also signify end-of-stream by failing with `None`.
   */
  final def flattenTake[E1 >: E, O1](implicit ev: O <:< Take[E1, O1]): ZStream[R, E1, O1] =
    map(_.exit).flattenExitOption[E1, Chunk[O1]].flattenChunks

  /**
   * More powerful version of [[ZStream.groupByKey]]
   */
  final def groupBy[R1 <: R, E1 >: E, K, V](
    f: O => ZIO[R1, E1, (K, V)],
    buffer: Int = 16
  ): ZStream.GroupBy[R1, E1, K, V] = {
    val qstream = ZStream.unwrapManaged {
      for {
        decider <- Promise.make[Nothing, (K, V) => UIO[UniqueKey => Boolean]].toManaged
        out <- Queue
                 .bounded[Exit[Option[E1], (K, Dequeue[Exit[Option[E1], V]])]](buffer)
                 .toManagedWith(_.shutdown)
        ref <- Ref.make[Map[K, UniqueKey]](Map()).toManaged
        add <- self
                 .mapZIO(f)
                 .distributedWithDynamic(
                   buffer,
                   (kv: (K, V)) => decider.await.flatMap(_.tupled(kv)),
                   out.offer
                 )
        _ <- decider.succeed { case (k, _) =>
               ref.get.map(_.get(k)).flatMap {
                 case Some(idx) => ZIO.succeedNow(_ == idx)
                 case None =>
                   add.flatMap { case (idx, q) =>
                     (ref.update(_ + (k -> idx)) *>
                       out.offer(Exit.succeed(k -> q.map(_.map(_._2))))).as(_ == idx)
                   }
               }
             }.toManaged
      } yield ZStream.fromQueueWithShutdown(out).flattenExitOption
    }
    new ZStream.GroupBy(qstream, buffer)
  }

  /**
   * Partition a stream using a function and process each stream individually.
   * This returns a data structure that can be used
   * to further filter down which groups shall be processed.
   *
   * After calling apply on the GroupBy object, the remaining groups will be processed
   * in parallel and the resulting streams merged in a nondeterministic fashion.
   *
   * Up to `buffer` elements may be buffered in any group stream before the producer
   * is backpressured. Take care to consume from all streams in order
   * to prevent deadlocks.
   *
   * Example:
   * Collect the first 2 words for every starting letter
   * from a stream of words.
   * {{{
   * ZStream.fromIterable(List("hello", "world", "hi", "holla"))
   *  .groupByKey(_.head) { case (k, s) => s.take(2).map((k, _)) }
   *  .runCollect
   *  .map(_ == List(('h', "hello"), ('h', "hi"), ('w', "world"))
   * }}}
   */
  final def groupByKey[K](
    f: O => K,
    buffer: Int = 16
  ): ZStream.GroupBy[R, E, K, O] =
    self.groupBy(a => ZIO.succeedNow((f(a), a)), buffer)

  /**
   * Halts the evaluation of this stream when the provided IO completes. The given IO
   * will be forked as part of the returned stream, and its success will be discarded.
   *
   * An element in the process of being pulled will not be interrupted when the IO
   * completes. See `interruptWhen` for this behavior.
   *
   * If the IO completes with a failure, the stream will emit that failure.
   */
  final def haltWhen[R1 <: R, E1 >: E](io: ZIO[R1, E1, Any]): ZStream[R1, E1, O] =
    ZStream {
      for {
        as    <- self.process
        runIO <- io.forkManaged
      } yield runIO.poll.flatMap {
        case None       => as
        case Some(exit) => exit.fold(cause => Pull.failCause(cause), _ => Pull.end)
      }
    }

  /**
   * Specialized version of haltWhen which halts the evaluation of this stream
   * after the given duration.
   *
   * An element in the process of being pulled will not be interrupted when the
   * given duration completes. See `interruptAfter` for this behavior.
   */
  final def haltAfter(duration: Duration): ZStream[R with Has[Clock], E, O] =
    haltWhen(Clock.sleep(duration))

  /**
   * Partitions the stream with specified chunkSize
   * @param chunkSize size of the chunk
   */
  def grouped(chunkSize: Int): ZStream[R, E, Chunk[O]] =
    aggregate(ZTransducer.collectAllN(chunkSize))

  /**
   * Partitions the stream with the specified chunkSize or until the specified
   * duration has passed, whichever is satisfied first.
   */
  def groupedWithin(chunkSize: Int, within: Duration): ZStream[R with Has[Clock], E, Chunk[O]] =
    aggregateAsyncWithin(ZTransducer.collectAllN(chunkSize), Schedule.spaced(within))

  /**
   * Halts the evaluation of this stream when the provided promise resolves.
   *
   * If the promise completes with a failure, the stream will emit that failure.
   */
  final def haltWhen[E1 >: E](p: Promise[E1, _]): ZStream[R, E1, O] =
    ZStream {
      for {
        as   <- self.process
        done <- Ref.make(false).toManaged
        pull = done.get flatMap {
                 if (_) Pull.end
                 else
                   p.poll.flatMap {
                     case None    => as
                     case Some(v) => done.set(true) *> v.mapError(Some(_)) *> Pull.end
                   }
               }
      } yield pull
    }

  /**
   * Interleaves this stream and the specified stream deterministically by
   * alternating pulling values from this stream and the specified stream.
   * When one stream is exhausted all remaining values in the other stream
   * will be pulled.
   */
  final def interleave[R1 <: R, E1 >: E, O1 >: O](that: ZStream[R1, E1, O1]): ZStream[R1, E1, O1] =
    self.interleaveWith(that)(ZStream(true, false).forever)

  /**
   * Combines this stream and the specified stream deterministically using the
   * stream of boolean values `b` to control which stream to pull from next.
   * `true` indicates to pull from this stream and `false` indicates to pull
   * from the specified stream. Only consumes as many elements as requested by
   * `b`. If either this stream or the specified stream are exhausted further
   * requests for values from that stream will be ignored.
   */
  final def interleaveWith[R1 <: R, E1 >: E, O1 >: O](
    that: ZStream[R1, E1, O1]
  )(b: ZStream[R1, E1, Boolean]): ZStream[R1, E1, O1] = {

    def loop(
      leftDone: Boolean,
      rightDone: Boolean,
      s: ZIO[R1, Option[E1], Boolean],
      left: ZIO[R, Option[E], O],
      right: ZIO[R1, Option[E1], O1]
    ): ZIO[R1, Nothing, Exit[Option[E1], (O1, (Boolean, Boolean, ZIO[R1, Option[E1], Boolean]))]] =
      s.foldCauseZIO(
        Cause.flipCauseOption(_) match {
          case None    => ZIO.succeedNow(Exit.fail(None))
          case Some(e) => ZIO.succeedNow(Exit.failCause(e.map(Some(_))))
        },
        b =>
          if (b && !leftDone) {
            left.foldCauseZIO(
              Cause.flipCauseOption(_) match {
                case None =>
                  if (rightDone) ZIO.succeedNow(Exit.fail(None))
                  else loop(true, rightDone, s, left, right)
                case Some(e) => ZIO.succeedNow(Exit.failCause(e.map(Some(_))))
              },
              a => ZIO.succeedNow(Exit.succeed((a, (leftDone, rightDone, s))))
            )
          } else if (!b && !rightDone)
            right.foldCauseZIO(
              Cause.flipCauseOption(_) match {
                case Some(e) => ZIO.succeedNow(Exit.failCause(e.map(Some(_))))
                case None =>
                  if (leftDone) ZIO.succeedNow(Exit.fail(None))
                  else loop(leftDone, true, s, left, right)
              },
              a => ZIO.succeedNow(Exit.succeed((a, (leftDone, rightDone, s))))
            )
          else loop(leftDone, rightDone, s, left, right)
      )

    ZStream {
      for {
        sides <- b.process.mapZIO(BufferedPull.make(_))
        result <-
          self
            .combine(that)((false, false, sides.pullElement)) { case ((leftDone, rightDone, sides), left, right) =>
              loop(leftDone, rightDone, sides, left, right)
            }
            .process
      } yield result
    }
  }

  /**
   * Intersperse stream with provided element similar to <code>List.mkString</code>.
   */
  final def intersperse[O1 >: O](middle: O1): ZStream[R, E, O1] =
    ZStream {
      for {
        state  <- ZRef.makeManaged(true)
        chunks <- self.process
        pull = chunks.flatMap { os =>
                 state.modify { first =>
                   val builder    = ChunkBuilder.make[O1]()
                   var flagResult = first

                   os.foreach { o =>
                     if (flagResult) {
                       flagResult = false
                       builder += o
                     } else {
                       builder += middle
                       builder += o
                     }
                   }

                   (builder.result(), flagResult)
                 }
               }
      } yield pull
    }

  /**
   * Intersperse and also add a prefix and a suffix
   */
  final def intersperse[O1 >: O](start: O1, middle: O1, end: O1): ZStream[R, E, O1] =
    ZStream(start) ++ intersperse(middle) ++ ZStream(end)

  /**
   * Interrupts the evaluation of this stream when the provided IO completes. The given
   * IO will be forked as part of this stream, and its success will be discarded. This
   * combinator will also interrupt any in-progress element being pulled from upstream.
   *
   * If the IO completes with a failure before the stream completes, the returned stream
   * will emit that failure.
   */
  final def interruptWhen[R1 <: R, E1 >: E](io: ZIO[R1, E1, Any]): ZStream[R1, E1, O] =
    ZStream {
      for {
        as    <- self.process
        runIO <- (io.asSomeError *> Pull.end).forkManaged
      } yield runIO.join.disconnect.raceFirst(as)
    }

  /**
   * Interrupts the evaluation of this stream when the provided promise resolves. This
   * combinator will also interrupt any in-progress element being pulled from upstream.
   *
   * If the promise completes with a failure, the stream will emit that failure.
   */
  final def interruptWhen[E1 >: E](p: Promise[E1, _]): ZStream[R, E1, O] =
    ZStream {
      for {
        as    <- self.process
        done  <- Ref.makeManaged(false)
        asPull = p.await.asSomeError *> done.set(true) *> Pull.end
        pull = (done.get <*> p.isDone) flatMap {
                 case (true, _) => Pull.end
                 case (_, true) => asPull
                 case _         => as.raceFirst(asPull)
               }
      } yield pull
    }

  /**
   * Specialized version of interruptWhen which interrupts the evaluation of this stream
   * after the given duration.
   */
  final def interruptAfter(duration: Duration): ZStream[R with Has[Clock], E, O] =
    interruptWhen(Clock.sleep(duration))

  /**
   * Enqueues elements of this stream into a queue. Stream failure and ending
   * will also be signalled.
   */
  @deprecated("use intoQueue", "2.0.0")
  final def into[R1 <: R, E1 >: E](
    queue: ZQueue[R1, Nothing, Nothing, Any, Take[E1, O], Any]
  ): ZIO[R1, E1, Unit] =
    intoQueue(queue)

  /**
   * Publishes elements of this stream to a hub. Stream failure and ending will
   * also be signalled.
   */
  final def intoHub[R1 <: R, E1 >: E](
    hub: ZHub[R1, Nothing, Nothing, Any, Take[E1, O], Any]
  ): ZIO[R1, E1, Unit] =
    intoQueue(hub.toQueue)

  /**
   * Like [[ZStream#intoHub]], but provides the result as a [[ZManaged]] to
   * allow for scope composition.
   */
  final def intoHubManaged[R1 <: R, E1 >: E](
    hub: ZHub[R1, Nothing, Nothing, Any, Take[E1, O], Any]
  ): ZManaged[R1, E1, Unit] =
    intoQueueManaged(hub.toQueue)

  /**
   * Like [[ZStream#into]], but provides the result as a [[ZManaged]] to allow
   * for scope composition.
   */
  @deprecated("use intoQueueManaged", "2.0.0")
  final def intoManaged[R1 <: R, E1 >: E](
    queue: ZQueue[R1, Nothing, Nothing, Any, Take[E1, O], Any]
  ): ZManaged[R1, E1, Unit] =
    intoQueueManaged(queue)

  /**
   * Enqueues elements of this stream into a queue. Stream failure and ending
   * will also be signalled.
   */
  final def intoQueue[R1 <: R, E1 >: E](
    queue: ZQueue[R1, Nothing, Nothing, Any, Take[E1, O], Any]
  ): ZIO[R1, E1, Unit] =
    intoQueueManaged(queue).useDiscard(UIO.unit)

  /**
   * Like [[ZStream#intoQueue]], but provides the result as a [[ZManaged]] to
   * allow for scope composition.
   */
  final def intoQueueManaged[R1 <: R, E1 >: E](
    queue: ZQueue[R1, Nothing, Nothing, Any, Take[E1, O], Any]
  ): ZManaged[R1, E1, Unit] =
    for {
      as <- self.process
      pull = {
        def go: ZIO[R1, Nothing, Unit] =
          as.foldCauseZIO(
            Cause
              .flipCauseOption(_)
              .fold[ZIO[R1, Nothing, Unit]](queue.offer(Take.end).unit)(c => queue.offer(Take.failCause(c)) *> go),
            a => queue.offer(Take.chunk(a)) *> go
          )

        go
      }
      _ <- pull.toManaged
    } yield ()

  /**
   * Locks the execution of this stream to the specified executor. Any streams
   * that are composed after this one will automatically be shifted back to the
   * previous executor.
   */
  @deprecated("use onExecutor", "2.0.0")
  def lock(executor: Executor): ZStream[R, E, O] =
    onExecutor(executor)

  /**
   * Transforms the elements of this stream using the supplied function.
   */
  def map[O2](f: O => O2): ZStream[R, E, O2] =
    mapChunks(_.map(f))

  /**
   * Statefully maps over the elements of this stream to produce new elements.
   */
  def mapAccum[S, O1](s: S)(f: (S, O) => (S, O1)): ZStream[R, E, O1] =
    mapAccumZIO(s)((s, a) => UIO.succeedNow(f(s, a)))

  /**
   * Statefully and effectfully maps over the elements of this stream to produce
   * new elements.
   */
  @deprecated("use mapAccumZIO", "2.0.0")
  final def mapAccumM[R1 <: R, E1 >: E, S, O1](s: S)(f: (S, O) => ZIO[R1, E1, (S, O1)]): ZStream[R1, E1, O1] =
    mapAccumZIO[R1, E1, S, O1](s)(f)

  /**
   * Statefully and effectfully maps over the elements of this stream to produce
   * new elements.
   */
  final def mapAccumZIO[R1 <: R, E1 >: E, S, O1](s: S)(f: (S, O) => ZIO[R1, E1, (S, O1)]): ZStream[R1, E1, O1] =
    ZStream {
      for {
        state <- Ref.make(s).toManaged
        pull  <- self.process.mapZIO(BufferedPull.make(_))
      } yield pull.pullElement.flatMap { o =>
        (for {
          s <- state.get
          t <- f(s, o)
          _ <- state.set(t._1)
        } yield Chunk.single(t._2)).asSomeError
      }
    }

  /**
   * Transforms the chunks emitted by this stream.
   */
  def mapChunks[O2](f: Chunk[O] => Chunk[O2]): ZStream[R, E, O2] =
    mapChunksZIO(c => UIO.succeed(f(c)))

  /**
   * Effectfully transforms the chunks emitted by this stream.
   */
  @deprecated("use mapChunksZIO", "2.0.0")
  def mapChunksM[R1 <: R, E1 >: E, O2](f: Chunk[O] => ZIO[R1, E1, Chunk[O2]]): ZStream[R1, E1, O2] =
    mapChunksZIO(f)

  /**
   * Effectfully transforms the chunks emitted by this stream.
   */
  def mapChunksZIO[R1 <: R, E1 >: E, O2](f: Chunk[O] => ZIO[R1, E1, Chunk[O2]]): ZStream[R1, E1, O2] =
    ZStream(self.process.map(_.flatMap(f(_).mapError(Some(_)))))

  /**
   * Maps each element to an iterable, and flattens the iterables into the
   * output of this stream.
   */
  def mapConcat[O2](f: O => Iterable[O2]): ZStream[R, E, O2] =
    mapConcatChunk(o => Chunk.fromIterable(f(o)))

  /**
   * Maps each element to a chunk, and flattens the chunks into the output of
   * this stream.
   */
  def mapConcatChunk[O2](f: O => Chunk[O2]): ZStream[R, E, O2] =
    mapChunks(_.flatMap(f))

  /**
   * Effectfully maps each element to a chunk, and flattens the chunks into
   * the output of this stream.
   */
  @deprecated("use mapConcatChunkZIO", "2.0.0")
  final def mapConcatChunkM[R1 <: R, E1 >: E, O2](f: O => ZIO[R1, E1, Chunk[O2]]): ZStream[R1, E1, O2] =
    mapConcatChunkZIO(f)

  /**
   * Effectfully maps each element to a chunk, and flattens the chunks into
   * the output of this stream.
   */
  final def mapConcatChunkZIO[R1 <: R, E1 >: E, O2](f: O => ZIO[R1, E1, Chunk[O2]]): ZStream[R1, E1, O2] =
    mapZIO(f).mapConcatChunk(identity)

  /**
   * Effectfully maps each element to an iterable, and flattens the iterables into
   * the output of this stream.
   */
  @deprecated("use mapConcatZIO", "2.0.0")
  final def mapConcatM[R1 <: R, E1 >: E, O2](f: O => ZIO[R1, E1, Iterable[O2]]): ZStream[R1, E1, O2] =
    mapConcatZIO(f)

  /**
   * Effectfully maps each element to an iterable, and flattens the iterables into
   * the output of this stream.
   */
  final def mapConcatZIO[R1 <: R, E1 >: E, O2](f: O => ZIO[R1, E1, Iterable[O2]]): ZStream[R1, E1, O2] =
    mapZIO(a => f(a).map(Chunk.fromIterable(_))).mapConcatChunk(identity)

  /**
   * Returns a stream whose failure and success channels have been mapped by
   * the specified pair of functions, `f` and `g`.
   */
  def mapBoth[E1, O1](f: E => E1, g: O => O1)(implicit ev: CanFail[E]): ZStream[R, E1, O1] =
    mapError(f).map(g)

  /**
   * Transforms the errors emitted by this stream using `f`.
   */
  def mapError[E2](f: E => E2): ZStream[R, E2, O] =
    ZStream(self.process.map(_.mapError(_.map(f))))

  /**
   * Transforms the full causes of failures emitted by this stream.
   */
  def mapErrorCause[E2](f: Cause[E] => Cause[E2]): ZStream[R, E2, O] =
    ZStream(
      self.process.map(
        _.mapErrorCause(
          Cause.flipCauseOption(_) match {
            case None    => Cause.fail(None)
            case Some(c) => f(c).map(Some(_))
          }
        )
      )
    )

  /**
   * Maps over elements of the stream with the specified effectful function.
   */
  @deprecated("use mapZIO", "2.0.0")
  def mapM[R1 <: R, E1 >: E, O2](f: O => ZIO[R1, E1, O2]): ZStream[R1, E1, O2] =
    mapZIO(f)

  /**
   * Maps over elements of the stream with the specified effectful function,
   * executing up to `n` invocations of `f` concurrently. Transformed elements
   * will be emitted in the original order.
   */
  @deprecated("use mapZIOPar", "2.0.0")
  final def mapMPar[R1 <: R, E1 >: E, O2](n: Int)(f: O => ZIO[R1, E1, O2]): ZStream[R1, E1, O2] =
    mapZIOPar[R1, E1, O2](n)(f)

  /**
   * Maps over elements of the stream with the specified effectful function,
   * executing up to `n` invocations of `f` concurrently. The element order
   * is not enforced by this combinator, and elements may be reordered.
   */
  @deprecated("use mapZIOParUnordered", "2.0.0")
  final def mapMParUnordered[R1 <: R, E1 >: E, O2](n: Int)(f: O => ZIO[R1, E1, O2]): ZStream[R1, E1, O2] =
    mapZIOParUnordered[R1, E1, O2](n)(f)

  /**
   * Maps over elements of the stream with the specified effectful function,
   * partitioned by `p` executing invocations of `f` concurrently. The number
   * of concurrent invocations of `f` is determined by the number of different
   * outputs of type `K`. Up to `buffer` elements may be buffered per partition.
   * Transformed elements may be reordered but the order within a partition is maintained.
   */
  @deprecated("use mapZIOPartitioned", "2.0.0")
  final def mapMPartitioned[R1 <: R, E1 >: E, O2, K](
    keyBy: O => K,
    buffer: Int = 16
  )(f: O => ZIO[R1, E1, O2]): ZStream[R1, E1, O2] =
    mapZIOPartitioned[R1, E1, O2, K](keyBy, buffer)(f)

  /**
   * Maps over elements of the stream with the specified effectful function.
   */
  def mapZIO[R1 <: R, E1 >: E, O2](f: O => ZIO[R1, E1, O2]): ZStream[R1, E1, O2] =
    ZStream {
      self.process.mapZIO(BufferedPull.make(_)).map { pull =>
        pull.pullElement.flatMap(f(_).mapBoth(Some(_), Chunk.single(_)))
      }
    }

  /**
   * Maps over elements of the stream with the specified effectful function,
   * executing up to `n` invocations of `f` concurrently. Transformed elements
   * will be emitted in the original order.
   */
  final def mapZIOPar[R1 <: R, E1 >: E, O2](n: Int)(f: O => ZIO[R1, E1, O2]): ZStream[R1, E1, O2] =
    ZStream[R1, E1, O2] {
      for {
        out         <- Queue.bounded[ZIO[R1, Option[E1], O2]](n).toManagedWith(_.shutdown)
        errorSignal <- Promise.make[E1, Nothing].toManaged
        permits     <- Semaphore.make(n.toLong).toManaged
        _ <- self.foreachManaged { a =>
               for {
                 p     <- Promise.make[E1, O2]
                 latch <- Promise.make[Nothing, Unit]
                 _     <- out.offer(p.await.mapError(Some(_)))
                 _ <- permits.withPermit {
                        latch.succeed(()) *>                      // Make sure we start evaluation before moving on to the next element
                          (errorSignal.await raceFirst f(a))      // Interrupt evaluation if another task fails
                            .tapErrorCause(errorSignal.failCause) // Notify other tasks of a failure
                            .intoPromise(p)                       // Transfer the result to the consuming stream
                      }.fork
                 _ <- latch.await
               } yield ()
             }.foldCauseManaged(
               c => out.offer(Pull.failCause(c)).toManaged,
               _ => (permits.withPermits(n.toLong)(ZIO.unit).interruptible *> out.offer(Pull.end)).toManaged
             ).fork
        consumer = out.take.flatten.map(Chunk.single(_))
      } yield consumer
    }

  /**
   * Maps over elements of the stream with the specified effectful function,
   * executing up to `n` invocations of `f` concurrently. The element order
   * is not enforced by this combinator, and elements may be reordered.
   */
  final def mapZIOParUnordered[R1 <: R, E1 >: E, O2](n: Int)(f: O => ZIO[R1, E1, O2]): ZStream[R1, E1, O2] =
    flatMapPar[R1, E1, O2](n)(a => ZStream.fromZIO(f(a)))

  /**
   * Maps over elements of the stream with the specified effectful function,
   * partitioned by `p` executing invocations of `f` concurrently. The number
   * of concurrent invocations of `f` is determined by the number of different
   * outputs of type `K`. Up to `buffer` elements may be buffered per partition.
   * Transformed elements may be reordered but the order within a partition is maintained.
   */
  final def mapZIOPartitioned[R1 <: R, E1 >: E, O2, K](
    keyBy: O => K,
    buffer: Int = 16
  )(f: O => ZIO[R1, E1, O2]): ZStream[R1, E1, O2] =
    groupByKey(keyBy, buffer).apply { case (_, s) => s.mapZIO(f) }

  /**
   * Merges this stream and the specified stream together.
   *
   * New produced stream will terminate when both specified stream terminate if no termination
   * strategy is specified.
   */
  final def merge[R1 <: R, E1 >: E, O1 >: O](
    that: ZStream[R1, E1, O1],
    strategy: TerminationStrategy = TerminationStrategy.Both
  ): ZStream[R1, E1, O1] =
    self.mergeWith[R1, E1, O1, O1](that, strategy)(identity, identity) // TODO: Dotty doesn't infer this properly

  /**
   * Merges this stream and the specified stream together. New produced stream will
   * terminate when either stream terminates.
   */
  final def mergeTerminateEither[R1 <: R, E1 >: E, O1 >: O](that: ZStream[R1, E1, O1]): ZStream[R1, E1, O1] =
    self.merge[R1, E1, O1](that, TerminationStrategy.Either)

  /**
   * Merges this stream and the specified stream together. New produced stream will
   * terminate when this stream terminates.
   */
  final def mergeTerminateLeft[R1 <: R, E1 >: E, O1 >: O](that: ZStream[R1, E1, O1]): ZStream[R1, E1, O1] =
    self.merge[R1, E1, O1](that, TerminationStrategy.Left)

  /**
   * Merges this stream and the specified stream together. New produced stream will
   * terminate when the specified stream terminates.
   */
  final def mergeTerminateRight[R1 <: R, E1 >: E, O1 >: O](that: ZStream[R1, E1, O1]): ZStream[R1, E1, O1] =
    self.merge[R1, E1, O1](that, TerminationStrategy.Right)

  /**
   * Merges this stream and the specified stream together to produce a stream of
   * eithers.
   */
  final def mergeEither[R1 <: R, E1 >: E, O2](that: ZStream[R1, E1, O2]): ZStream[R1, E1, Either[O, O2]] =
    self.mergeWith(that)(Left(_), Right(_))

  /**
   * Merges this stream and the specified stream together to a common element
   * type with the specified mapping functions.
   *
   * New produced stream will terminate when both specified stream terminate if
   * no termination strategy is specified.
   */
  final def mergeWith[R1 <: R, E1 >: E, O2, O3](
    that: ZStream[R1, E1, O2],
    strategy: TerminationStrategy = TerminationStrategy.Both
  )(l: O => O3, r: O2 => O3): ZStream[R1, E1, O3] =
    ZStream {
      import TerminationStrategy.{Left => L, Right => R, Either => E}

      for {
        handoff <- ZStream.Handoff.make[Take[E1, O3]].toManaged
        done    <- Ref.Synchronized.makeManaged[Option[Boolean]](None)
        chunksL <- self.process
        chunksR <- that.process
        handler = (pull: Pull[R1, E1, O3], terminate: Boolean) =>
                    done.get.flatMap {
                      case Some(true) =>
                        ZIO.succeedNow(false)
                      case _ =>
                        pull.exit.flatMap { exit =>
                          done.modifyZIO { done =>
                            ((done, exit.fold(c => Left(Cause.flipCauseOption(c)), Right(_))): @unchecked) match {
                              case (state @ Some(true), _) =>
                                ZIO.succeedNow((false, state))
                              case (state, Right(chunk)) =>
                                handoff.offer(Take.chunk(chunk)).as((true, state))
                              case (_, Left(Some(cause))) =>
                                handoff.offer(Take.failCause(cause)).as((false, Some(true)))
                              case (option, Left(None)) if terminate || option.isDefined =>
                                handoff.offer(Take.end).as((false, Some(true)))
                              case (None, Left(None)) =>
                                ZIO.succeedNow((false, Some(false)))
                            }
                          }
                        }
                    }.repeatWhileEquals(true).fork.interruptible.toManagedWith(_.interrupt)
        _ <- handler(chunksL.map(_.map(l)), List(L, E).contains(strategy))
        _ <- handler(chunksR.map(_.map(r)), List(R, E).contains(strategy))
      } yield {
        for {
          done   <- done.get
          take   <- if (done.contains(true)) handoff.poll.some else handoff.take
          result <- take.done
        } yield result
      }
    }

  /**
   * Runs the specified effect if this stream fails, providing the error to the effect if it exists.
   *
   * Note: Unlike [[ZIO.onError]], there is no guarantee that the provided effect will not be interrupted.
   */
  final def onError[R1 <: R](cleanup: Cause[E] => URIO[R1, Any]): ZStream[R1, E, O] =
    catchAllCause(cause => ZStream.fromZIO(cleanup(cause) *> ZIO.failCause(cause)))

  /**
   * Locks the execution of this stream to the specified executor. Any streams
   * that are composed after this one will automatically be shifted back to the
   * previous executor.
   */
  def onExecutor(executor: Executor): ZStream[R, E, O] =
    ZStream.fromZIO(ZIO.descriptor).flatMap { descriptor =>
      ZStream.managed(ZManaged.onExecutor(executor)) *>
        self <*
        ZStream.fromZIO {
          if (descriptor.isLocked) ZIO.shift(descriptor.executor)
          else ZIO.unshift
        }
    }

  /**
   * Switches to the provided stream in case this one fails with a typed error.
   *
   * See also [[ZStream#catchAll]].
   */
  final def orElse[R1 <: R, E2, O1 >: O](that: => ZStream[R1, E2, O1])(implicit ev: CanFail[E]): ZStream[R1, E2, O1] =
    catchAll(_ => that)

  /**
   * Switches to the provided stream in case this one fails with a typed error.
   *
   * See also [[ZStream#catchAll]].
   */
  final def orElseEither[R1 <: R, E2, O2](
    that: => ZStream[R1, E2, O2]
  )(implicit ev: CanFail[E]): ZStream[R1, E2, Either[O, O2]] =
    self.map(Left(_)) orElse that.map(Right(_))

  /**
   * Fails with given error in case this one fails with a typed error.
   *
   * See also [[ZStream#catchAll]].
   */
  final def orElseFail[E1](e1: => E1)(implicit ev: CanFail[E]): ZStream[R, E1, O] =
    orElse(ZStream.fail(e1))

  /**
   * Switches to the provided stream in case this one fails with the `None` value.
   *
   * See also [[ZStream#catchAll]].
   */
  final def orElseOptional[R1 <: R, E1, O1 >: O](
    that: => ZStream[R1, Option[E1], O1]
  )(implicit ev: E <:< Option[E1]): ZStream[R1, Option[E1], O1] =
    catchAll(ev(_).fold(that)(e => ZStream.fail(Some(e))))

  /**
   * Succeeds with the specified value if this one fails with a typed error.
   */
  final def orElseSucceed[O1 >: O](o1: => O1)(implicit ev: CanFail[E]): ZStream[R, Nothing, O1] =
    orElse(ZStream.succeed(o1))

  /**
   * Partition a stream using a predicate. The first stream will contain all element evaluated to true
   * and the second one will contain all element evaluated to false.
   * The faster stream may advance by up to buffer elements further than the slower one.
   */
  def partition(p: O => Boolean, buffer: Int = 16): ZManaged[R, E, (ZStream[Any, E, O], ZStream[Any, E, O])] =
    self.partitionEither(a => if (p(a)) ZIO.succeedNow(Left(a)) else ZIO.succeedNow(Right(a)), buffer)

  /**
   * Split a stream by a predicate. The faster stream may advance by up to buffer elements further than the slower one.
   */
  final def partitionEither[R1 <: R, E1 >: E, O2, O3](
    p: O => ZIO[R1, E1, Either[O2, O3]],
    buffer: Int = 16
  ): ZManaged[R1, E1, (ZStream[Any, E1, O2], ZStream[Any, E1, O3])] =
    self
      .mapZIO(p)
      .distributedWith(
        2,
        buffer,
        {
          case Left(_)  => ZIO.succeedNow(_ == 0)
          case Right(_) => ZIO.succeedNow(_ == 1)
        }
      )
      .flatMap {
        case q1 :: q2 :: Nil =>
          ZManaged.succeedNow {
            (
              ZStream.fromQueueWithShutdown(q1).flattenExitOption.collectLeft,
              ZStream.fromQueueWithShutdown(q2).flattenExitOption.collectRight
            )
          }
        case otherwise => ZManaged.dieMessage(s"partitionEither: expected two streams but got $otherwise")
      }

  /**
   * Peels off enough material from the stream to construct a `Z` using the
   * provided [[ZSink]] and then returns both the `Z` and the rest of the
   * [[ZStream]] in a managed resource. Like all [[ZManaged]] values, the provided
   * stream is valid only within the scope of [[ZManaged]].
   */
  def peel[R1 <: R, E1 >: E, O1 >: O, Z](
    sink: ZSink[R1, E1, O, O1, Z]
  ): ZManaged[R1, E1, (Z, ZStream[R, E, O1])] =
    self.process.flatMap { pull =>
      val stream = ZStream.repeatZIOChunkOption(pull)
      val s      = sink.exposeLeftover
      stream.run(s).toManaged.map(e => (e._1, ZStream.fromChunk(e._2) ++ stream))
    }

  /**
   * Provides the stream with its required environment, which eliminates
   * its dependency on `R`.
   */
  final def provide(r: R)(implicit ev: NeedsEnv[R]): ZStream[Any, E, O] =
    ZStream(self.process.provide(r).map(_.provide(r)))

  /**
   * Provides the part of the environment that is not part of the `ZEnv`,
   * leaving a stream that only depends on the `ZEnv`.
   *
   * {{{
   * val loggingLayer: ZLayer[Any, Nothing, Logging] = ???
   *
   * val stream: ZStream[ZEnv with Logging, Nothing, Unit] = ???
   *
   * val stream2 = stream.provideCustomLayer(loggingLayer)
   * }}}
   */
  def provideCustomLayer[E1 >: E, R1](
    layer: ZLayer[ZEnv, E1, R1]
  )(implicit ev1: ZEnv with R1 <:< R, ev2: Has.Union[ZEnv, R1], tagged: Tag[R1]): ZStream[ZEnv, E1, O] =
    provideSomeLayer[ZEnv](layer)

  /**
   * Provides a layer to the stream, which translates it to another level.
   */
  final def provideLayer[E1 >: E, R0, R1](layer: ZLayer[R0, E1, R1])(implicit ev: R1 <:< R): ZStream[R0, E1, O] =
    ZStream.managed {
      for {
        r  <- layer.build.map(ev)
        as <- self.process.provide(r)
      } yield as.provide(r)
    }.flatMap(ZStream.repeatZIOChunkOption)

  /**
   * Provides some of the environment required to run this effect,
   * leaving the remainder `R0`.
   */
  final def provideSome[R0](env: R0 => R)(implicit ev: NeedsEnv[R]): ZStream[R0, E, O] =
    ZStream {
      for {
        r0 <- ZManaged.environment[R0]
        as <- self.process.provide(env(r0))
      } yield as.provide(env(r0))
    }

  /**
   * Splits the environment into two parts, providing one part using the
   * specified layer and leaving the remainder `R0`.
   *
   * {{{
   * val clockLayer: ZLayer[Any, Nothing, Clock] = ???
   *
   * val stream: ZStream[Clock with Has[Random], Nothing, Unit] = ???
   *
   * val stream2 = stream.provideSomeLayer[Has[Random]](clockLayer)
   * }}}
   */
  final def provideSomeLayer[R0]: ZStream.ProvideSomeLayer[R0, R, E, O] =
    new ZStream.ProvideSomeLayer[R0, R, E, O](self)

  /**
   * Re-chunks the elements of the stream into chunks of
   * `n` elements each.
   * The last chunk might contain less than `n` elements
   */
  def rechunk(n: Int): ZStream[R, E, O] = {
    case class State[X](buffer: Chunk[X], done: Boolean)

    def emitOrAccumulate(
      buffer: Chunk[O],
      done: Boolean,
      ref: Ref[State[O]],
      pull: ZIO[R, Option[E], Chunk[O]]
    ): ZIO[R, Option[E], Chunk[O]] =
      if (buffer.size < n) {
        if (done) {
          if (buffer.isEmpty)
            Pull.end
          else
            ref.set(State(Chunk.empty, true)) *> Pull.emit(buffer)
        } else
          pull.foldZIO(
            {
              case Some(e) => Pull.fail(e)
              case None    => emitOrAccumulate(buffer, true, ref, pull)
            },
            ch => emitOrAccumulate(buffer ++ ch, false, ref, pull)
          )
      } else {
        val (chunk, leftover) = buffer.splitAt(n)
        ref.set(State(leftover, done)) *> Pull.emit(chunk)
      }

    if (n < 1)
      ZStream.failCause(Cause.die(new IllegalArgumentException("rechunk: n must be at least 1")))
    else
      ZStream {
        for {
          ref <- ZRef.make[State[O]](State(Chunk.empty, false)).toManaged
          p   <- self.process
          pull = ref.get.flatMap(s => emitOrAccumulate(s.buffer, s.done, ref, p))
        } yield pull

      }
  }

  /**
   * Keeps some of the errors, and terminates the fiber with the rest
   */
  final def refineOrDie[E1](
    pf: PartialFunction[E, E1]
  )(implicit ev1: E <:< Throwable, ev2: CanFail[E]): ZStream[R, E1, O] =
    refineOrDieWith(pf)(ev1)

  /**
   * Keeps some of the errors, and terminates the fiber with the rest, using
   * the specified function to convert the `E` into a `Throwable`.
   */
  final def refineOrDieWith[E1](
    pf: PartialFunction[E, E1]
  )(f: E => Throwable)(implicit ev: CanFail[E]): ZStream[R, E1, O] =
    self.catchAll(err => (pf lift err).fold[ZStream[R, E1, O]](ZStream.die(f(err)))(ZStream.fail(_)))

  /**
   * Repeats the entire stream using the specified schedule. The stream will execute normally,
   * and then repeat again according to the provided schedule.
   */
  final def repeat[R1 <: R, B](schedule: Schedule[R1, Any, B]): ZStream[R1 with Has[Clock], E, O] =
    repeatEither(schedule) collect { case Right(a) => a }

  /**
   * Repeats the entire stream using the specified schedule. The stream will execute normally,
   * and then repeat again according to the provided schedule. The schedule output will be emitted at
   * the end of each repetition.
   */
  final def repeatEither[R1 <: R, B](schedule: Schedule[R1, Any, B]): ZStream[R1 with Has[Clock], E, Either[B, O]] =
    repeatWith(schedule)(Right(_), Left(_))

  /**
   * Repeats each element of the stream using the provided schedule. Repetitions are done in
   * addition to the first execution, which means using `Schedule.recurs(1)` actually results in
   * the original effect, plus an additional recurrence, for a total of two repetitions of each
   * value in the stream.
   */
  final def repeatElements[R1 <: R](schedule: Schedule[R1, O, Any]): ZStream[R1 with Has[Clock], E, O] =
    repeatElementsEither(schedule).collect { case Right(a) => a }

  /**
   * Repeats each element of the stream using the provided schedule. When the schedule is finished,
   * then the output of the schedule will be emitted into the stream. Repetitions are done in
   * addition to the first execution, which means using `Schedule.recurs(1)` actually results in
   * the original effect, plus an additional recurrence, for a total of two repetitions of each
   * value in the stream.
   */
  final def repeatElementsEither[R1 <: R, E1 >: E, B](
    schedule: Schedule[R1, O, B]
  ): ZStream[R1 with Has[Clock], E1, Either[B, O]] =
    repeatElementsWith(schedule)(Right.apply, Left.apply)

  /**
   * Repeats each element of the stream using the provided schedule. When the schedule is finished,
   * then the output of the schedule will be emitted into the stream. Repetitions are done in
   * addition to the first execution, which means using `Schedule.recurs(1)` actually results in
   * the original effect, plus an additional recurrence, for a total of two repetitions of each
   * value in the stream.
   *
   * This function accepts two conversion functions, which allow the output of this stream and the
   * output of the provided schedule to be unified into a single type. For example, `Either` or
   * similar data type.
   */
  final def repeatElementsWith[R1 <: R, E1 >: E, B, C](
    schedule: Schedule[R1, O, B]
  )(f: O => C, g: B => C): ZStream[R1 with Has[Clock], E1, C] =
    ZStream {
      for {
        as     <- self.process.mapZIO(BufferedPull.make(_))
        driver <- schedule.driver.toManaged
        state  <- Ref.make[Option[O]](None).toManaged
        pull = {
          def go: ZIO[R1 with Has[Clock], Option[E1], Chunk[C]] =
            state.get.flatMap {
              case None =>
                as.pullElement.flatMap(o => state.set(Some(o)) as Chunk.single(f(o)))

              case Some(o) =>
                val advance = driver.next(o) as Chunk(f(o))
                val reset   = driver.last.orDie.map(b => Chunk.single(g(b))) <* driver.reset <* state.set(None)

                advance orElse reset
            }

          go
        }
      } yield pull
    }

  /**
   * Repeats the entire stream using the specified schedule. The stream will execute normally,
   * and then repeat again according to the provided schedule. The schedule output will be emitted at
   * the end of each repetition and can be unified with the stream elements using the provided functions.
   */
  final def repeatWith[R1 <: R, B, C](
    schedule: Schedule[R1, Any, B]
  )(f: O => C, g: B => C): ZStream[R1 with Has[Clock], E, C] =
    ZStream[R1 with Has[Clock], E, C] {
      for {
        sdriver    <- schedule.driver.toManaged
        switchPull <- ZManaged.switchable[R1, Nothing, ZIO[R1, Option[E], Chunk[C]]]
        currPull   <- switchPull(self.map(f).process).flatMap(as => Ref.make(as)).toManaged
        doneRef    <- Ref.make(false).toManaged
        pull = {
          def go: ZIO[R1 with Has[Clock], Option[E], Chunk[C]] =
            doneRef.get.flatMap { done =>
              if (done) Pull.end
              else
                currPull.get.flatten.foldZIO(
                  {
                    case e @ Some(_) => ZIO.fail(e)
                    case None =>
                      val scheduleOutput = sdriver.last.orDie.map(g)

                      sdriver
                        .next(())
                        .foldZIO(
                          _ => doneRef.set(true) *> Pull.end,
                          _ =>
                            switchPull((self.map(f) ++ ZStream.fromZIO(scheduleOutput)).process)
                              .tap(currPull.set(_)) *> go
                        )
                  },
                  ZIO.succeedNow(_)
                )
            }
          go
        }
      } yield pull
    }

  /**
   * When the stream fails, retry it according to the given schedule
   *
   * This retries the entire stream, so will re-execute all of the stream's acquire operations.
   *
   * The schedule is reset as soon as the first element passes through the stream again.
   *
   * @param schedule Schedule receiving as input the errors of the stream
   * @return Stream outputting elements of all attempts of the stream
   */
  def retry[R1 <: R](schedule: Schedule[R1, E, _]): ZStream[R1 with Has[Clock], E, O] =
    ZStream {
      for {
        driver       <- schedule.driver.toManaged
        currStream   <- Ref.make[ZIO[R, Option[E], Chunk[O]]](Pull.end).toManaged
        switchStream <- ZManaged.switchable[R, Nothing, ZIO[R, Option[E], Chunk[O]]]
        _            <- switchStream(self.process).flatMap(currStream.set).toManaged
        pull = {
          def loop: ZIO[R1 with Has[Clock], Option[E], Chunk[O]] =
            currStream.get.flatten.catchSome { case Some(e) =>
              driver
                .next(e)
                .foldZIO(
                  // Failure of the schedule indicates it doesn't accept the input
                  _ => Pull.fail(e),
                  _ =>
                    switchStream(self.process).flatMap(currStream.set) *>
                      // Reset the schedule to its initial state when a chunk is successfully pulled
                      loop.tap(_ => driver.reset)
                )
            }

          loop
        }
      } yield pull
    }

  /**
   * Fails with the error `None` if value is `Left`.
   */
  final def right[O1, O2](implicit ev: O <:< Either[O1, O2]): ZStream[R, Option[E], O2] =
    self.mapError(Some(_)).rightOrFail(None)

  /**
   * Fails with given error 'e' if value is `Left`.
   */
  final def rightOrFail[O1, O2, E1 >: E](e: => E1)(implicit ev: O <:< Either[O1, O2]): ZStream[R, E1, O2] =
    self.mapZIO(ev(_).fold(_ => ZIO.fail(e), ZIO.succeedNow(_)))

  /**
   * Runs the sink on the stream to produce either the sink's result or an error.
   */
  def run[R1 <: R, E1 >: E, B](sink: ZSink[R1, E1, O, Any, B]): ZIO[R1, E1, B] =
    runManaged(sink).useNow

  def runManaged[R1 <: R, E1 >: E, B](sink: ZSink[R1, E1, O, Any, B]): ZManaged[R1, E1, B] =
    (process <*> sink.push).mapZIO { case (pull, push) =>
      def go: ZIO[R1, E1, B] = pull.foldCauseZIO(
        Cause
          .flipCauseOption(_)
          .fold(
            push(None).foldCauseZIO(
              c => Cause.flipCauseEither(c.map(_._1)).fold(IO.failCause(_), ZIO.succeedNow),
              _ => IO.dieMessage("empty stream / empty sinks")
            )
          )(IO.failCause(_)),
        os =>
          push(Some(os))
            .foldCauseZIO(c => Cause.flipCauseEither(c.map(_._1)).fold(IO.failCause(_), ZIO.succeedNow), _ => go)
      )

      go
    }

  /**
   * Runs the stream and collects all of its elements to a chunk.
   */
  def runCollect: ZIO[R, E, Chunk[O]] = run(ZSink.collectAll[O])

  /**
   * Runs the stream and emits the number of elements processed
   *
   * Equivalent to `run(ZSink.count)`
   */
  final def runCount: ZIO[R, E, Long] = self.run(ZSink.count)

  /**
   * Runs the stream only for its effects. The emitted elements are discarded.
   */
  def runDrain: ZIO[R, E, Unit] =
    foreach(_ => ZIO.unit)

  /**
   * Runs the stream to collect the first value emitted by it without running
   * the rest of the stream.
   */
  def runHead: ZIO[R, E, Option[O]] =
    run(ZSink.head)

  /**
   * Runs the stream to completion and yields the last value emitted by it,
   * discarding the rest of the elements.
   */
  def runLast: ZIO[R, E, Option[O]] =
    run(ZSink.last)

  /**
   * Runs the stream to a sink which sums elements, provided they are Numeric.
   *
   * Equivalent to `run(Sink.sum[A])`
   */
  final def runSum[O1 >: O](implicit ev: Numeric[O1]): ZIO[R, E, O1] = run(ZSink.sum[O1])

  /**
   * Statefully maps over the elements of this stream to produce all intermediate results
   * of type `S` given an initial S.
   */
  def scan[S](s: S)(f: (S, O) => S): ZStream[R, E, S] =
    scanZIO(s)((s, a) => ZIO.succeedNow(f(s, a)))

  /**
   * Statefully and effectfully maps over the elements of this stream to produce all
   * intermediate results of type `S` given an initial S.
   */
  @deprecated("use scanZIO", "2.0.0")
  def scanM[R1 <: R, E1 >: E, S](s: S)(f: (S, O) => ZIO[R1, E1, S]): ZStream[R1, E1, S] =
    scanZIO[R1, E1, S](s)(f)

  /**
   * Statefully maps over the elements of this stream to produce all intermediate results.
   *
   * See also [[ZStream#scan]].
   */
  def scanReduce[O1 >: O](f: (O1, O) => O1): ZStream[R, E, O1] =
    scanReduceZIO[R, E, O1]((curr, next) => ZIO.succeedNow(f(curr, next)))

  /**
   * Statefully and effectfully maps over the elements of this stream to produce all
   * intermediate results.
   *
   * See also [[ZStream#scanM]].
   */
  @deprecated("use scanReduceZIO", "2.0.0")
  def scanReduceM[R1 <: R, E1 >: E, O1 >: O](f: (O1, O) => ZIO[R1, E1, O1]): ZStream[R1, E1, O1] =
    scanReduceZIO(f)

  /**
   * Statefully and effectfully maps over the elements of this stream to produce all
   * intermediate results.
   *
   * See also [[ZStream#scanM]].
   */
  def scanReduceZIO[R1 <: R, E1 >: E, O1 >: O](f: (O1, O) => ZIO[R1, E1, O1]): ZStream[R1, E1, O1] =
    ZStream[R1, E1, O1] {
      for {
        state <- Ref.makeManaged[Option[O1]](None)
        pull  <- self.process.mapZIO(BufferedPull.make(_))
      } yield pull.pullElement.flatMap { curr =>
        state.get.flatMap {
          case Some(s) => f(s, curr).tap(o => state.set(Some(o))).map(Chunk.single).asSomeError
          case None    => state.set(Some(curr)).as(Chunk.single(curr))
        }
      }
    }

  /**
   * Statefully and effectfully maps over the elements of this stream to produce all
   * intermediate results of type `S` given an initial S.
   */
  def scanZIO[R1 <: R, E1 >: E, S](s: S)(f: (S, O) => ZIO[R1, E1, S]): ZStream[R1, E1, S] =
    ZStream(s) ++ mapAccumZIO[R1, E1, S, S](s)((s, a) => f(s, a).map(s => (s, s)))

  /**
   * Schedules the output of the stream using the provided `schedule`.
   */
  final def schedule[R1 <: R](schedule: Schedule[R1, O, Any]): ZStream[R1 with Has[Clock], E, O] =
    scheduleEither(schedule).collect { case Right(a) => a }

  /**
   * Schedules the output of the stream using the provided `schedule` and emits its output at
   * the end (if `schedule` is finite).
   */
  final def scheduleEither[R1 <: R, E1 >: E, B](
    schedule: Schedule[R1, O, B]
  ): ZStream[R1 with Has[Clock], E1, Either[B, O]] =
    scheduleWith(schedule)(Right.apply, Left.apply)

  /**
   * Schedules the output of the stream using the provided `schedule` and emits its output at
   * the end (if `schedule` is finite).
   * Uses the provided function to align the stream and schedule outputs on the same type.
   */
  final def scheduleWith[R1 <: R, E1 >: E, B, C](
    schedule: Schedule[R1, O, B]
  )(f: O => C, g: B => C): ZStream[R1 with Has[Clock], E1, C] =
    ZStream[R1 with Has[Clock], E1, C] {
      for {
        as     <- self.process.mapZIO(BufferedPull.make(_))
        driver <- schedule.driver.toManaged
        pull = as.pullElement.flatMap(o =>
                 driver.next(o).as(Chunk(f(o))) orElse (driver.last.orDie.map(b => Chunk(f(o), g(b))) <* driver.reset)
               )
      } yield pull
    }

  /**
   * Converts an option on values into an option on errors.
   */
  final def some[O2](implicit ev: O <:< Option[O2]): ZStream[R, Option[E], O2] =
    self.mapError(Some(_)).someOrFail(None)

  /**
   * Extracts the optional value, or returns the given 'default'.
   */
  final def someOrElse[O2](default: => O2)(implicit ev: O <:< Option[O2]): ZStream[R, E, O2] =
    map(_.getOrElse(default))

  /**
   * Extracts the optional value, or fails with the given error 'e'.
   */
  final def someOrFail[O2, E1 >: E](e: => E1)(implicit ev: O <:< Option[O2]): ZStream[R, E1, O2] =
    self.mapZIO(ev(_).fold[IO[E1, O2]](ZIO.fail(e))(ZIO.succeedNow(_)))

  /**
   * Takes the specified number of elements from this stream.
   */
  def take(n: Long): ZStream[R, E, O] =
    if (n <= 0) ZStream.empty
    else
      ZStream {
        for {
          chunks     <- self.process
          counterRef <- Ref.make(0L).toManaged
          pull = counterRef.get.flatMap { cnt =>
                   if (cnt >= n) Pull.end
                   else
                     for {
                       chunk <- chunks
                       taken = if (chunk.size <= (n - cnt)) chunk
                               // The difference (n - cnt) is smaller than chunk.size, which
                               // is an int, so this int coercion is safe.
                               else chunk.take((n - cnt).toInt)
                       _ <- counterRef.set(cnt + taken.length)
                     } yield taken
                 }
        } yield pull
      }

  /**
   * Takes the last specified number of elements from this stream.
   */
  def takeRight(n: Int): ZStream[R, E, O] =
    if (n <= 0) ZStream.empty
    else
      ZStream {
        for {
          pull  <- self.process.mapZIO(BufferedPull.make(_))
          queue <- ZQueue.sliding[O](n).toManaged
          done  <- Ref.makeManaged(false)
        } yield done.get.flatMap {
          if (_) Pull.end
          else
            pull.pullElement.tap(queue.offer).as(Chunk.empty).catchSome { case None =>
              done.set(true) *> queue.takeAll.map(Chunk.fromIterable(_))
            }
        }
      }

  /**
   * Takes all elements of the stream until the specified predicate evaluates
   * to `true`.
   */
  def takeUntil(pred: O => Boolean): ZStream[R, E, O] =
    ZStream {
      for {
        chunks        <- self.process
        keepTakingRef <- Ref.make(true).toManaged
        pull = keepTakingRef.get.flatMap { keepTaking =>
                 if (!keepTaking) Pull.end
                 else
                   for {
                     chunk <- chunks
                     taken  = chunk.takeWhile(!pred(_))
                     last   = chunk.drop(taken.length).take(1)
                     _     <- keepTakingRef.set(false).when(last.nonEmpty)
                   } yield taken ++ last
               }
      } yield pull
    }

  /**
   * Takes all elements of the stream until the specified effectual predicate
   * evaluates to `true`.
   */
  @deprecated("use takeUntilZIO", "2.0.0")
  def takeUntilM[R1 <: R, E1 >: E](pred: O => ZIO[R1, E1, Boolean]): ZStream[R1, E1, O] =
    takeUntilZIO(pred)

  /**
   * Takes all elements of the stream until the specified effectual predicate
   * evaluates to `true`.
   */
  def takeUntilZIO[R1 <: R, E1 >: E](pred: O => ZIO[R1, E1, Boolean]): ZStream[R1, E1, O] =
    ZStream {
      for {
        chunks        <- self.process
        keepTakingRef <- Ref.make(true).toManaged
        pull = keepTakingRef.get.flatMap { keepTaking =>
                 if (!keepTaking) Pull.end
                 else
                   for {
                     chunk <- chunks
                     taken <- chunk.takeWhileZIO(pred(_).map(!_)).asSomeError
                     last   = chunk.drop(taken.length).take(1)
                     _     <- keepTakingRef.set(false).when(last.nonEmpty)
                   } yield taken ++ last
               }
      } yield pull
    }

  /**
   * Takes all elements of the stream for as long as the specified predicate
   * evaluates to `true`.
   */
  def takeWhile(pred: O => Boolean): ZStream[R, E, O] =
    ZStream {
      for {
        chunks  <- self.process
        doneRef <- Ref.make(false).toManaged
        pull = doneRef.get.flatMap {
                 if (_) Pull.end
                 else
                   for {
                     chunk <- chunks
                     taken  = chunk.takeWhile(pred)
                     _     <- doneRef.set(true).when(taken.length < chunk.length)
                   } yield taken
               }
      } yield pull
    }

  /**
   * Adds an effect to consumption of every element of the stream.
   */
  final def tap[R1 <: R, E1 >: E](f0: O => ZIO[R1, E1, Any]): ZStream[R1, E1, O] =
    mapZIO(o => f0(o).as(o))

  /**
   * Returns a stream that effectfully "peeks" at the failure of the stream.
   */
  final def tapError[R1 <: R, E1 >: E](f: E => ZIO[R1, E1, Any])(implicit ev: CanFail[E]): ZStream[R1, E1, O] =
    ZStream(self.process.map(_.tapError {
      case None      => ZIO.fail(None)
      case Some(err) => f(err).mapError(Some(_))
    }))

  /**
   * Throttles the chunks of this stream according to the given bandwidth parameters using the token bucket
   * algorithm. Allows for burst in the processing of elements by allowing the token bucket to accumulate
   * tokens up to a `units + burst` threshold. Chunks that do not meet the bandwidth constraints are dropped.
   * The weight of each chunk is determined by the `costFn` function.
   */
  final def throttleEnforce(units: Long, duration: Duration, burst: Long = 0)(
    costFn: Chunk[O] => Long
  ): ZStream[R with Has[Clock], E, O] =
    throttleEnforceZIO(units, duration, burst)(os => UIO.succeedNow(costFn(os)))

  /**
   * Throttles the chunks of this stream according to the given bandwidth parameters using the token bucket
   * algorithm. Allows for burst in the processing of elements by allowing the token bucket to accumulate
   * tokens up to a `units + burst` threshold. Chunks that do not meet the bandwidth constraints are dropped.
   * The weight of each chunk is determined by the `costFn` effectful function.
   */
  @deprecated("use throttleEnforceZIO", "2.0.0")
  final def throttleEnforceM[R1 <: R, E1 >: E](units: Long, duration: Duration, burst: Long = 0)(
    costFn: Chunk[O] => ZIO[R1, E1, Long]
  ): ZStream[R1 with Has[Clock], E1, O] =
    throttleEnforceZIO[R1 with Has[Clock], E1](units, duration, burst)(costFn)

  /**
   * Throttles the chunks of this stream according to the given bandwidth parameters using the token bucket
   * algorithm. Allows for burst in the processing of elements by allowing the token bucket to accumulate
   * tokens up to a `units + burst` threshold. Chunks that do not meet the bandwidth constraints are dropped.
   * The weight of each chunk is determined by the `costFn` effectful function.
   */
  final def throttleEnforceZIO[R1 <: R, E1 >: E](units: Long, duration: Duration, burst: Long = 0)(
    costFn: Chunk[O] => ZIO[R1, E1, Long]
  ): ZStream[R1 with Has[Clock], E1, O] =
    ZStream {
      for {
        chunks      <- self.process
        currentTime <- Clock.nanoTime.toManaged
        bucket      <- Ref.make((units, currentTime)).toManaged
        pull = {
          def go: ZIO[R1 with Has[Clock], Option[E1], Chunk[O]] =
            chunks.flatMap { chunk =>
              (costFn(chunk).mapError(Some(_)) <*> Clock.nanoTime) flatMap { case (weight, current) =>
                bucket.modify { case (tokens, timestamp) =>
                  val elapsed = current - timestamp
                  val cycles  = elapsed.toDouble / duration.toNanos
                  val available = {
                    val sum = tokens + (cycles * units).toLong
                    val max =
                      if (units + burst < 0) Long.MaxValue
                      else units + burst

                    if (sum < 0) max
                    else math.min(sum, max)
                  }

                  if (weight <= available)
                    (Some(chunk), (available - weight, current))
                  else
                    (None, (available, current))
                } flatMap {
                  case Some(os) => UIO.succeedNow(os)
                  case None     => go
                }
              }
            }

          go
        }
      } yield pull
    }

  /**
   * Delays the chunks of this stream according to the given bandwidth parameters using the token bucket
   * algorithm. Allows for burst in the processing of elements by allowing the token bucket to accumulate
   * tokens up to a `units + burst` threshold. The weight of each chunk is determined by the `costFn`
   * function.
   */
  final def throttleShape(units: Long, duration: Duration, burst: Long = 0)(
    costFn: Chunk[O] => Long
  ): ZStream[R with Has[Clock], E, O] =
    throttleShapeZIO(units, duration, burst)(os => UIO.succeedNow(costFn(os)))

  /**
   * Delays the chunks of this stream according to the given bandwidth parameters using the token bucket
   * algorithm. Allows for burst in the processing of elements by allowing the token bucket to accumulate
   * tokens up to a `units + burst` threshold. The weight of each chunk is determined by the `costFn`
   * effectful function.
   */
  @deprecated("use throttleShapeZIO", "2.0.0")
  final def throttleShapeM[R1 <: R, E1 >: E](units: Long, duration: Duration, burst: Long = 0)(
    costFn: Chunk[O] => ZIO[R1, E1, Long]
  ): ZStream[R1 with Has[Clock], E1, O] =
    throttleShapeZIO[R1 with Has[Clock], E1](units, duration, burst)(costFn)

  /**
   * Delays the chunks of this stream according to the given bandwidth parameters using the token bucket
   * algorithm. Allows for burst in the processing of elements by allowing the token bucket to accumulate
   * tokens up to a `units + burst` threshold. The weight of each chunk is determined by the `costFn`
   * effectful function.
   */
  final def throttleShapeZIO[R1 <: R, E1 >: E](units: Long, duration: Duration, burst: Long = 0)(
    costFn: Chunk[O] => ZIO[R1, E1, Long]
  ): ZStream[R1 with Has[Clock], E1, O] =
    ZStream {
      for {
        chunks      <- self.process
        currentTime <- Clock.nanoTime.toManaged
        bucket      <- Ref.make((units, currentTime)).toManaged
        pull = for {
                 chunk   <- chunks
                 weight  <- costFn(chunk).mapError(Some(_))
                 current <- Clock.nanoTime
                 delay <- bucket.modify { case (tokens, timestamp) =>
                            val elapsed = current - timestamp
                            val cycles  = elapsed.toDouble / duration.toNanos
                            val available = {
                              val sum = tokens + (cycles * units).toLong
                              val max =
                                if (units + burst < 0) Long.MaxValue
                                else units + burst

                              if (sum < 0) max
                              else math.min(sum, max)
                            }

                            val remaining = available - weight
                            val waitCycles =
                              if (remaining >= 0) 0
                              else -remaining.toDouble / units
                            val delay = Duration.Finite((waitCycles * duration.toNanos).toLong)

                            (delay, (remaining, current))

                          }
                 _ <- Clock.sleep(delay).when(delay > Duration.Zero)
               } yield chunk
      } yield pull
    }

  final def debounce[E1 >: E, O2 >: O](d: Duration): ZStream[R with Has[Clock], E1, O2] = {
    sealed abstract class State
    case object NotStarted                                  extends State
    case class Previous(fiber: Fiber[Nothing, O2])          extends State
    case class Current(fiber: Fiber[Option[E1], Chunk[O2]]) extends State
    case object Done                                        extends State

    ZStream[R with Has[Clock], E1, O2] {
      for {
        chunks <- self.process
        ref <- Ref.make[State](NotStarted).toManagedWith {
                 _.get.flatMap {
                   case Previous(fiber) => fiber.interrupt
                   case Current(fiber)  => fiber.interrupt
                   case _               => ZIO.unit
                 }
               }
        pull = {
          def store(chunk: Chunk[O2]): URIO[Has[Clock], Chunk[O2]] =
            chunk.lastOption
              .map(last => Clock.sleep(d).as(last).forkDaemon.flatMap(f => ref.set(Previous(f))))
              .getOrElse(ref.set(NotStarted))
              .as(Chunk.empty)

          ref.get.flatMap {
            case Previous(fiber) =>
              fiber.join.raceWith[R with Has[Clock], Option[E1], Option[E1], Chunk[O2], Chunk[O2]](chunks)(
                {
                  case (Exit.Success(value), current) =>
                    ref.set(Current(current)).as(Chunk.single(value))
                  case (Exit.Failure(cause), current) =>
                    current.interrupt *> Pull.failCause(cause)
                },
                {
                  case (Exit.Success(chunk), _) if chunk.isEmpty =>
                    Pull.empty
                  case (Exit.Success(chunk), previous) =>
                    previous.interrupt *> store(chunk)
                  case (Exit.Failure(cause), previous) =>
                    Cause.flipCauseOption(cause) match {
                      case Some(e) =>
                        previous.interrupt *> Pull.failCause(e)
                      case None =>
                        previous.join.map(Chunk.single) <* ref.set(Done)
                    }
                },
                Some(ZScope.global)
              )
            case Current(fiber) =>
              fiber.join.flatMap(store)
            case NotStarted =>
              chunks.flatMap(store)
            case Done =>
              Pull.end
          }
        }
      } yield pull
    }
  }

  /**
   * Ends the stream if it does not produce a value after d duration.
   */
  final def timeout(d: Duration): ZStream[R with Has[Clock], E, O] =
    ZStream[R with Has[Clock], E, O] {
      for {
        timeout <- Ref.make(false).toManaged
        next    <- self.process
        pull = timeout.get.flatMap {
                 if (_) Pull.end
                 else
                   next.timeout(d).flatMap {
                     case Some(a) => Pull.emit(a)
                     case None    => timeout.set(true) *> Pull.end
                   }
               }
      } yield pull
    }

  /**
   * Fails the stream with given error if it does not produce a value after d duration.
   */
<<<<<<< HEAD
  final def timeoutError[E1 >: E](e: => E1)(d: Duration): ZStream[R with Has[Clock], E1, O] =
    self
      .timeoutErrorCause(Cause.empty)(d)
      .mapErrorCause(_ => Cause.fail(e))
=======
  final def timeoutError[E1 >: E](e: => E1)(d: Duration): ZStream[R with Clock, E1, O] =
    self.timeoutTo[R with Clock, E1, O](d)(ZStream.fail(e))
>>>>>>> 1222b352

  /**
   * Halts the stream with given cause if it does not produce a value after d duration.
   */
  final def timeoutErrorCause[E1 >: E](cause: Cause[E1])(d: Duration): ZStream[R with Has[Clock], E1, O] =
    ZStream[R with Has[Clock], E1, O] {
      self.process.map { next =>
        next.timeout(d).flatMap {
          case Some(a) => Pull.emit(a)
          case None    => Pull.failCause(cause)
        }
      }
    }

  /**
   * Switches the stream if it does not produce a value after d duration.
   */
  final def timeoutTo[R1 <: R, E1 >: E, O2 >: O](
    d: Duration
  )(that: ZStream[R1, E1, O2]): ZStream[R1 with Has[Clock], E1, O2] = {
    object StreamTimeout extends Throwable
    self.timeoutErrorCause(Cause.die(StreamTimeout))(d).catchSomeCause { case Cause.Die(StreamTimeout) => that }
  }

  /**
   * Converts the stream to a managed hub of chunks. After the managed hub is
   * used, the hub will never again produce values and should be discarded.
   */
  def toHub(capacity: Int): ZManaged[R, Nothing, ZHub[Nothing, Any, Any, Nothing, Nothing, Take[E, O]]] =
    for {
      hub <- Hub.bounded[Take[E, O]](capacity).toManagedWith(_.shutdown)
      _   <- self.intoHubManaged(hub).fork
    } yield hub

  /**
   * Converts this stream of bytes into a `java.io.InputStream` wrapped in a [[ZManaged]].
   * The returned input stream will only be valid within the scope of the ZManaged.
   */
  def toInputStream(implicit ev0: E <:< Throwable, ev1: O <:< Byte): ZManaged[R, E, java.io.InputStream] =
    for {
      runtime <- ZIO.runtime[R].toManaged
      pull    <- process.asInstanceOf[ZManaged[R, Nothing, ZIO[R, Option[Throwable], Chunk[Byte]]]]
    } yield ZInputStream.fromPull(runtime, pull)

  /**
   * Converts this stream into a `scala.collection.Iterator` wrapped in a [[ZManaged]].
   * The returned iterator will only be valid within the scope of the ZManaged.
   */
  def toIterator: ZManaged[R, Nothing, Iterator[Either[E, O]]] =
    for {
      runtime <- ZIO.runtime[R].toManaged
      pull    <- process
    } yield {
      def unfoldPull: Iterator[Either[E, O]] =
        runtime.unsafeRunSync(pull) match {
          case Exit.Success(chunk) => chunk.iterator.map(Right(_)) ++ unfoldPull
          case Exit.Failure(cause) =>
            cause.failureOrCause match {
              case Left(None)    => Iterator.empty
              case Left(Some(e)) => Iterator.single(Left(e))
              case Right(c)      => throw FiberFailure(c)
            }
        }

      unfoldPull
    }

  /**
   * Converts this stream of chars into a `java.io.Reader` wrapped in a [[ZManaged]].
   * The returned reader will only be valid within the scope of the ZManaged.
   */
  def toReader(implicit ev0: E <:< Throwable, ev1: O <:< Char): ZManaged[R, E, java.io.Reader] =
    for {
      runtime <- ZIO.runtime[R].toManaged
      pull    <- process.asInstanceOf[ZManaged[R, Nothing, ZIO[R, Option[Throwable], Chunk[Char]]]]
    } yield ZReader.fromPull(runtime, pull)

  /**
   * Converts the stream to a managed queue of chunks. After the managed queue is used,
   * the queue will never again produce values and should be discarded.
   */
  final def toQueue(capacity: Int = 2): ZManaged[R, Nothing, Dequeue[Take[E, O]]] =
    for {
      queue <- Queue.bounded[Take[E, O]](capacity).toManagedWith(_.shutdown)
      _     <- self.intoQueueManaged(queue).fork
    } yield queue

  /**
   * Converts the stream into an unbounded managed queue. After the managed queue
   * is used, the queue will never again produce values and should be discarded.
   */
  final def toQueueUnbounded: ZManaged[R, Nothing, Dequeue[Take[E, O]]] =
    for {
      queue <- Queue.unbounded[Take[E, O]].toManagedWith(_.shutdown)
      _     <- self.intoQueueManaged(queue).fork
    } yield queue

  /**
   * Applies the transducer to the stream and emits its outputs.
   */
  def transduce[R1 <: R, E1 >: E, O3](transducer: ZTransducer[R1, E1, O, O3]): ZStream[R1, E1, O3] =
    aggregate(transducer)

  /**
   * Updates a service in the environment of this effect.
   */
  final def updateService[M] =
    new ZStream.UpdateService[R, E, O, M](self)

  /**
   * Updates a service at the specified key in the environment of this effect.
   */
  final def updateServiceAt[Service]: ZStream.UpdateServiceAt[R, E, O, Service] =
    new ZStream.UpdateServiceAt[R, E, O, Service](self)

  /**
   * Threads the stream through the transformation function `f`.
   */
  final def via[R2, E2, O2](f: ZStream[R, E, O] => ZStream[R2, E2, O2]): ZStream[R2, E2, O2] = f(self)

  /**
   * Returns this stream if the specified condition is satisfied, otherwise returns an empty stream.
   */
  def when(b: => Boolean): ZStream[R, E, O] =
    ZStream.when(b)(self)

  /**
   * Returns this stream if the specified effectful condition is satisfied, otherwise returns an empty stream.
   */
  @deprecated("use whenZIO", "2.0.0")
  def whenM[R1 <: R, E1 >: E](b: ZIO[R1, E1, Boolean]): ZStream[R1, E1, O] =
    whenZIO(b)

  /**
   * Returns this stream if the specified effectful condition is satisfied, otherwise returns an empty stream.
   */
  def whenZIO[R1 <: R, E1 >: E](b: ZIO[R1, E1, Boolean]): ZStream[R1, E1, O] =
    ZStream.whenZIO(b)(self)

  /**
   * Equivalent to [[filter]] but enables the use of filter clauses in for-comprehensions
   */
  def withFilter(predicate: O => Boolean): ZStream[R, E, O] =
    filter(predicate)

  /**
   * Runs this stream on the specified runtime configuration. Any streams that
   * are composed after this one will be run on the previous executor.
   */
  def withRuntimeConfig(runtimeConfig: => RuntimeConfig): ZStream[R, E, O] =
    ZStream.fromZIO(ZIO.runtimeConfig).flatMap { currentRuntimeConfig =>
      ZStream.managed(ZManaged.withRuntimeConfig(runtimeConfig)) *>
        self <*
        ZStream.fromZIO(ZIO.setRuntimeConfig(currentRuntimeConfig))
    }

  /**
   * Zips this stream with another point-wise, but keeps only the outputs of this stream.
   *
   * The new stream will end when one of the sides ends.
   */
  def zipLeft[R1 <: R, E1 >: E, O2](that: ZStream[R1, E1, O2]): ZStream[R1, E1, O] = zipWith(that)((o, _) => o)

  /**
   * Zips this stream with another point-wise, but keeps only the outputs of the other stream.
   *
   * The new stream will end when one of the sides ends.
   */
  def zipRight[R1 <: R, E1 >: E, O2](that: ZStream[R1, E1, O2]): ZStream[R1, E1, O2] = zipWith(that)((_, o2) => o2)

  /**
   * Zips this stream with another point-wise and emits tuples of elements from both streams.
   *
   * The new stream will end when one of the sides ends.
   */
  def zip[R1 <: R, E1 >: E, O2](that: ZStream[R1, E1, O2])(implicit
    zippable: Zippable[O, O2]
  ): ZStream[R1, E1, zippable.Out] =
    zipWith(that)(zippable.zip(_, _))

  /**
   * Zips this stream with another point-wise, creating a new stream of pairs of elements
   * from both sides.
   *
   * The defaults `defaultLeft` and `defaultRight` will be used if the streams have different lengths
   * and one of the streams has ended before the other.
   */
  def zipAll[R1 <: R, E1 >: E, O1 >: O, O2](
    that: ZStream[R1, E1, O2]
  )(defaultLeft: O1, defaultRight: O2): ZStream[R1, E1, (O1, O2)] =
    zipAllWith(that)((_, defaultRight), (defaultLeft, _))((_, _))

  /**
   * Zips this stream with another point-wise, and keeps only elements from this stream.
   *
   * The provided default value will be used if the other stream ends before this one.
   */
  def zipAllLeft[R1 <: R, E1 >: E, O1 >: O, O2](that: ZStream[R1, E1, O2])(default: O1): ZStream[R1, E1, O1] =
    zipAllWith(that)(identity, _ => default)((o, _) => o)

  /**
   * Zips this stream with another point-wise, and keeps only elements from the other stream.
   *
   * The provided default value will be used if this stream ends before the other one.
   */
  def zipAllRight[R1 <: R, E1 >: E, O2](that: ZStream[R1, E1, O2])(default: O2): ZStream[R1, E1, O2] =
    zipAllWith(that)(_ => default, identity)((_, o2) => o2)

  /**
   * Zips this stream with another point-wise. The provided functions will be used to create elements
   * for the composed stream.
   *
   * The functions `left` and `right` will be used if the streams have different lengths
   * and one of the streams has ended before the other.
   */
  def zipAllWith[R1 <: R, E1 >: E, O2, O3](
    that: ZStream[R1, E1, O2]
  )(left: O => O3, right: O2 => O3)(both: (O, O2) => O3): ZStream[R1, E1, O3] =
    zipAllWithExec(that)(ExecutionStrategy.Parallel)(left, right)(both)

  /**
   * Zips this stream with another point-wise. The provided functions will be used to create elements
   * for the composed stream.
   *
   * The functions `left` and `right` will be used if the streams have different lengths
   * and one of the streams has ended before the other.
   *
   * The execution strategy `exec` will be used to determine whether to pull
   * from the streams sequentially or in parallel.
   */
  def zipAllWithExec[R1 <: R, E1 >: E, O2, O3](
    that: ZStream[R1, E1, O2]
  )(exec: ExecutionStrategy)(left: O => O3, right: O2 => O3)(both: (O, O2) => O3): ZStream[R1, E1, O3] = {
    sealed trait Status
    case object Running   extends Status
    case object LeftDone  extends Status
    case object RightDone extends Status
    case object End       extends Status
    type State = (Status, Either[Chunk[O], Chunk[O2]])

    def handleSuccess(
      maybeO: Option[Chunk[O]],
      maybeO2: Option[Chunk[O2]],
      excess: Either[Chunk[O], Chunk[O2]]
    ): Exit[Nothing, (Chunk[O3], State)] = {
      val (excessL, excessR) = excess.fold(l => (l, Chunk.empty), r => (Chunk.empty, r))
      val chunkL             = maybeO.fold(excessL)(upd => excessL ++ upd)
      val chunkR             = maybeO2.fold(excessR)(upd => excessR ++ upd)
      val (emit, newExcess)  = zipChunks(chunkL, chunkR, both)
      val (fullEmit, status) = (maybeO.isDefined, maybeO2.isDefined) match {
        case (true, true) => (emit, Running)
        case (false, false) =>
          val leftover: Chunk[O3] = newExcess.fold[Chunk[O3]](_.map(left), _.map(right))
          (emit ++ leftover, End)
        case (false, true) => (emit, LeftDone)
        case (true, false) => (emit, RightDone)
      }
      Exit.succeed((fullEmit, (status, newExcess)))
    }

    combineChunks(that)((Running, Left(Chunk())): State) {
      case ((Running, excess), pullL, pullR) =>
        exec match {
          case ExecutionStrategy.Sequential =>
            pullL.unsome
              .zipWith(pullR.unsome)(handleSuccess(_, _, excess))
              .catchAllCause(e => UIO.succeedNow(Exit.failCause(e.map(Some(_)))))
          case _ =>
            pullL.unsome
              .zipWithPar(pullR.unsome)(handleSuccess(_, _, excess))
              .catchAllCause(e => UIO.succeedNow(Exit.failCause(e.map(Some(_)))))
        }
      case ((LeftDone, excess), _, pullR) =>
        pullR.unsome
          .map(handleSuccess(None, _, excess))
          .catchAllCause(e => UIO.succeedNow(Exit.failCause(e.map(Some(_)))))
      case ((RightDone, excess), pullL, _) =>
        pullL.unsome
          .map(handleSuccess(_, None, excess))
          .catchAllCause(e => UIO.succeedNow(Exit.failCause(e.map(Some(_)))))
      case ((End, _), _, _) => UIO.succeedNow(Exit.fail(None))
    }
  }

  /**
   * Zips this stream with another point-wise and applies the function to the paired elements.
   *
   * The new stream will end when one of the sides ends.
   */
  def zipWith[R1 <: R, E1 >: E, O2, O3](
    that: ZStream[R1, E1, O2]
  )(f: (O, O2) => O3): ZStream[R1, E1, O3] = {
    sealed trait State[+W1, +W2]
    case class Running[W1, W2](excess: Either[Chunk[W1], Chunk[W2]]) extends State[W1, W2]
    case class LeftDone[W1](excessL: NonEmptyChunk[W1])              extends State[W1, Nothing]
    case class RightDone[W2](excessR: NonEmptyChunk[W2])             extends State[Nothing, W2]
    case object End                                                  extends State[Nothing, Nothing]

    def handleSuccess(
      leftUpd: Option[Chunk[O]],
      rightUpd: Option[Chunk[O2]],
      excess: Either[Chunk[O], Chunk[O2]]
    ): Exit[Option[Nothing], (Chunk[O3], State[O, O2])] = {
      val (left, right) = {
        val (leftExcess, rightExcess) = excess.fold(l => (l, Chunk.empty), r => (Chunk.empty, r))
        val l                         = leftUpd.fold(leftExcess)(upd => leftExcess ++ upd)
        val r                         = rightUpd.fold(rightExcess)(upd => rightExcess ++ upd)
        (l, r)
      }
      val (emit, newExcess): (Chunk[O3], Either[Chunk[O], Chunk[O2]]) = zipChunks(left, right, f)
      (leftUpd.isDefined, rightUpd.isDefined) match {
        case (true, true)   => Exit.succeed((emit, Running(newExcess)))
        case (false, false) => Exit.fail(None)
        case _ => {
          val newState = newExcess match {
            case Left(l)  => l.nonEmptyOrElse[State[O, O2]](End)(LeftDone(_))
            case Right(r) => r.nonEmptyOrElse[State[O, O2]](End)(RightDone(_))
          }
          Exit.succeed((emit, newState))
        }
      }
    }

    combineChunks(that)(Running(Left(Chunk.empty)): State[O, O2]) { (st, p1, p2) =>
      st match {
        case Running(excess) =>
          {
            p1.unsome.zipWithPar(p2.unsome) { case (l, r) =>
              handleSuccess(l, r, excess)
            }
          }.catchAllCause(e => UIO.succeedNow(Exit.failCause(e.map(Some(_)))))
        case LeftDone(excessL) =>
          {
            p2.unsome.map(handleSuccess(None, _, Left(excessL)))
          }.catchAllCause(e => UIO.succeedNow(Exit.failCause(e.map(Some(_)))))
        case RightDone(excessR) => {
          p1.unsome
            .map(handleSuccess(_, None, Right(excessR)))
            .catchAllCause(e => UIO.succeedNow(Exit.failCause(e.map(Some(_)))))
        }
        case End => {
          UIO.succeedNow(Exit.fail(None))
        }
      }
    }
  }

  /**
   * Zips this stream together with the index of elements.
   */
  final def zipWithIndex: ZStream[R, E, (O, Long)] =
    mapAccum(0L)((index, a) => (index + 1, (a, index)))

  /**
   * Zips the two streams so that when a value is emitted by either of the two streams,
   * it is combined with the latest value from the other stream to produce a result.
   *
   * Note: tracking the latest value is done on a per-chunk basis. That means that
   * emitted elements that are not the last value in chunks will never be used for zipping.
   */
  final def zipWithLatest[R1 <: R, E1 >: E, O2, O3](
    that: ZStream[R1, E1, O2]
  )(f: (O, O2) => O3): ZStream[R1, E1, O3] = {
    def pullNonEmpty[R, E, O](pull: ZIO[R, Option[E], Chunk[O]]): ZIO[R, Option[E], Chunk[O]] =
      pull.flatMap(chunk => if (chunk.isEmpty) pullNonEmpty(pull) else UIO.succeedNow(chunk))

    ZStream {
      for {
        left  <- self.process.map(pullNonEmpty(_))
        right <- that.process.map(pullNonEmpty(_))
        pull <- (ZStream.fromZIOOption {
                  left.raceWith(right)(
                    (leftDone, rightFiber) => ZIO.done(leftDone).zipWith(rightFiber.join)((_, _, true)),
                    (rightDone, leftFiber) => ZIO.done(rightDone).zipWith(leftFiber.join)((r, l) => (l, r, false))
                  )
                }.flatMap { case (l, r, leftFirst) =>
<<<<<<< HEAD
                  ZStream.fromZIO(Ref.make(l(l.size - 1)) <*> Ref.make(r(r.size - 1))).flatMap {
                    case (latestLeft, latestRight) =>
                      ZStream.fromChunk(
                        if (leftFirst) r.map(f(l(l.size - 1), _))
                        else l.map(f(_, r(r.size - 1)))
                      ) ++
                        ZStream
                          .repeatZIOOption(
                            left.tap(chunk => latestLeft.set(chunk(chunk.size - 1))) <*> latestRight.get
                          )
                          .mergeWith(
                            ZStream.repeatZIOOption(
                              right.tap(chunk => latestRight.set(chunk(chunk.size - 1))) <*> latestLeft.get
                            )
                          )(
                            { case (leftChunk, rightLatest) =>
                              leftChunk.map(f(_, rightLatest))
                            },
                            { case (rightChunk, leftLatest) =>
                              rightChunk.map(f(leftLatest, _))
=======
                  ZStream.fromEffect(Ref.make(l(l.size - 1) -> r(r.size - 1))).flatMap { latest =>
                    ZStream.fromChunk(
                      if (leftFirst) r.map(f(l(l.size - 1), _))
                      else l.map(f(_, r(r.size - 1)))
                    ) ++
                      ZStream
                        .repeatEffectOption(left)
                        .mergeEither(ZStream.repeatEffectOption(right))
                        .mapM {
                          case Left(leftChunk) =>
                            latest.modify { case (_, rightLatest) =>
                              (leftChunk.map(f(_, rightLatest)), (leftChunk(leftChunk.size - 1), rightLatest))
                            }
                          case Right(rightChunk) =>
                            latest.modify { case (leftLatest, _) =>
                              (rightChunk.map(f(leftLatest, _)), (leftLatest, rightChunk(rightChunk.size - 1)))
>>>>>>> 1222b352
                            }
                        }
                        .flatMap(ZStream.fromChunk(_))
                  }
                }).process

      } yield pull
    }
  }

  /**
   * Zips each element with the next element if present.
   */
  final def zipWithNext: ZStream[R, E, (O, Option[O])] =
    ZStream {
      for {
        chunks <- self.process
        ref    <- Ref.make[Option[O]](None).toManaged
        last    = ref.getAndSet(None).some.map((_, None)).map(Chunk.single)
        pull = for {
                 prev   <- ref.get
                 chunk  <- chunks
                 (s, c)  = chunk.mapAccum(prev)((prev, curr) => (Some(curr), prev.map((_, curr))))
                 _      <- ref.set(s)
                 result <- Pull.emit(c.collect { case Some((prev, curr)) => (prev, Some(curr)) })
               } yield result
      } yield pull.orElseOptional(last)
    }

  /**
   * Zips each element with the previous element. Initially accompanied by `None`.
   */
  final def zipWithPrevious: ZStream[R, E, (Option[O], O)] =
    mapAccum[Option[O], (Option[O], O)](None)((prev, next) => (Some(next), (prev, next)))

  /**
   * Zips each element with both the previous and next element.
   */
  final def zipWithPreviousAndNext: ZStream[R, E, (Option[O], O, Option[O])] =
    zipWithPrevious.zipWithNext.map { case ((prev, curr), next) => (prev, curr, next.map(_._2)) }
}

object ZStream extends ZStreamPlatformSpecificConstructors {

  /**
   * The default chunk size used by the various combinators and constructors of [[ZStream]].
   */
  final val DefaultChunkSize = 4096

  /**
   * Submerges the error case of an `Either` into the `ZStream`.
   */
  def absolve[R, E, O](xs: ZStream[R, E, Either[E, O]]): ZStream[R, E, O] =
    xs.mapZIO(ZIO.fromEither(_))

  /**
   * Accesses the environment of the stream.
   */
  def access[R]: AccessPartiallyApplied[R] =
    new AccessPartiallyApplied[R]

  /**
   * Accesses the environment of the stream in the context of an effect.
   */
  @deprecated("use accessZIO", "2.0.0")
  def accessM[R]: AccessZIOPartiallyApplied[R] =
    accessZIO

  /**
   * Accesses the environment of the stream in the context of an effect.
   */
  def accessZIO[R]: AccessZIOPartiallyApplied[R] =
    new AccessZIOPartiallyApplied[R]

  /**
   * Accesses the environment of the stream in the context of a stream.
   */
  def accessStream[R]: AccessStreamPartiallyApplied[R] =
    new AccessStreamPartiallyApplied[R]

  /**
   * Creates a stream from a single value that will get cleaned up after the
   * stream is consumed
   */
  def acquireReleaseWith[R, E, A](acquire: ZIO[R, E, A])(release: A => URIO[R, Any]): ZStream[R, E, A] =
    managed(ZManaged.acquireReleaseWith(acquire)(release))

  /**
   * Creates a stream from a single value that will get cleaned up after the
   * stream is consumed
   */
  def acquireReleaseExitWith[R, E, A](
    acquire: ZIO[R, E, A]
  )(release: (A, Exit[Any, Any]) => URIO[R, Any]): ZStream[R, E, A] =
    managed(ZManaged.acquireReleaseExitWith(acquire)(release))

  /**
   * Creates a new [[ZStream]] from a managed effect that yields chunks.
   * The effect will be evaluated repeatedly until it fails with a `None`
   * (to signify stream end) or a `Some(E)` (to signify stream failure).
   *
   * The stream evaluation guarantees proper acquisition and release of the
   * [[ZManaged]].
   */
  def apply[R, E, O](
    process: ZManaged[R, Nothing, ZIO[R, Option[E], Chunk[O]]]
  ): ZStream[R, E, O] =
    new ZStream(process) {}

  /**
   * Creates a pure stream from a variable list of values
   */
  def apply[A](as: A*): ZStream[Any, Nothing, A] = fromIterable(as)

  /**
   * Locks the execution of the specified stream to the blocking executor. Any
   * streams that are composed after this one will automatically be shifted
   * back to the previous executor.
   */
  def blocking[R, E, A](stream: ZStream[R, E, A]): ZStream[R, E, A] =
    ZStream.fromZIO(ZIO.blockingExecutor).flatMap(stream.onExecutor)

  /**
   * Creates a stream from a single value that will get cleaned up after the
   * stream is consumed
   */
  @deprecated("use acquireReleaseWith", "2.0.0")
  def bracket[R, E, A](acquire: ZIO[R, E, A])(release: A => URIO[R, Any]): ZStream[R, E, A] =
    acquireReleaseWith(acquire)(release)

  /**
   * Creates a stream from a single value that will get cleaned up after the
   * stream is consumed
   */
  @deprecated("use acquireReleaseExitWith", "2.0.0")
  def bracketExit[R, E, A](
    acquire: ZIO[R, E, A]
  )(release: (A, Exit[Any, Any]) => URIO[R, Any]): ZStream[R, E, A] =
    acquireReleaseExitWith(acquire)(release)

  /**
   * Composes the specified streams to create a cartesian product of elements
   * with a specified function. Subsequent streams would be run multiple times,
   * for every combination of elements in the prior streams.
   *
   * See also [[ZStream#zipN[R,E,A,B,C]*]] for the more common point-wise variant.
   */
  @deprecated("use cross", "2.0.0")
  def crossN[R, E, A, B, C](zStream1: ZStream[R, E, A], zStream2: ZStream[R, E, B])(
    f: (A, B) => C
  ): ZStream[R, E, C] =
    zStream1.crossWith(zStream2)(f)

  /**
   * Composes the specified streams to create a cartesian product of elements
   * with a specified function. Subsequent stream would be run multiple times,
   * for every combination of elements in the prior streams.
   *
   * See also [[ZStream#zipN[R,E,A,B,C,D]*]] for the more common point-wise variant.
   */
  @deprecated("use cross", "2.0.0")
  def crossN[R, E, A, B, C, D](
    zStream1: ZStream[R, E, A],
    zStream2: ZStream[R, E, B],
    zStream3: ZStream[R, E, C]
  )(
    f: (A, B, C) => D
  ): ZStream[R, E, D] =
    for {
      a <- zStream1
      b <- zStream2
      c <- zStream3
    } yield f(a, b, c)

  /**
   * Composes the specified streams to create a cartesian product of elements
   * with a specified function. Subsequent stream would be run multiple times,
   * for every combination of elements in the prior streams.
   *
   * See also [[ZStream#zipN[R,E,A,B,C,D,F]*]] for the more common point-wise variant.
   */
  @deprecated("use cross", "2.0.0")
  def crossN[R, E, A, B, C, D, F](
    zStream1: ZStream[R, E, A],
    zStream2: ZStream[R, E, B],
    zStream3: ZStream[R, E, C],
    zStream4: ZStream[R, E, D]
  )(
    f: (A, B, C, D) => F
  ): ZStream[R, E, F] =
    for {
      a <- zStream1
      b <- zStream2
      c <- zStream3
      d <- zStream4
    } yield f(a, b, c, d)

  /**
   * Concatenates all of the streams in the chunk to one stream.
   */
  def concatAll[R, E, O](streams: Chunk[ZStream[R, E, O]]): ZStream[R, E, O] =
    ZStream {
      val chunkSize = streams.size

      for {
        currIndex    <- Ref.make(0).toManaged
        currStream   <- Ref.make[ZIO[R, Option[E], Chunk[O]]](Pull.end).toManaged
        switchStream <- ZManaged.switchable[R, Nothing, ZIO[R, Option[E], Chunk[O]]]
        pull = {
          def go: ZIO[R, Option[E], Chunk[O]] =
            currStream.get.flatten.catchAllCause {
              Cause.flipCauseOption(_) match {
                case Some(e) => Pull.failCause(e)
                case None =>
                  currIndex.getAndUpdate(_ + 1).flatMap { i =>
                    if (i >= chunkSize) Pull.end
                    else switchStream(streams(i).process).flatMap(currStream.set) *> go
                  }
              }
            }

          go
        }
      } yield pull
    }

  /**
   * The stream that dies with the `ex`.
   */
  def die(ex: => Throwable): ZStream[Any, Nothing, Nothing] =
    fromZIO(ZIO.die(ex))

  /**
   * The stream that dies with an exception described by `msg`.
   */
  def dieMessage(msg: => String): ZStream[Any, Nothing, Nothing] =
    fromZIO(ZIO.dieMessage(msg))

  /**
   * The stream that ends with the [[zio.Exit]] value `exit`.
   */
  def done[E, A](exit: Exit[E, A]): ZStream[Any, E, A] =
    fromZIO(ZIO.done(exit))

  /**
   * The empty stream
   */
  val empty: ZStream[Any, Nothing, Nothing] =
    ZStream(ZManaged.succeedNow(Pull.end))

  /**
   * Accesses the whole environment of the stream.
   */
  def environment[R]: ZStream[R, Nothing, R] =
    fromZIO(ZIO.environment[R])

  /**
   * Creates a stream that executes the specified effect but emits no elements.
   */
  def execute[R, E](zio: ZIO[R, E, Any]): ZStream[R, E, Nothing] =
    ZStream.fromZIO(zio).drain

  /**
   * The stream that always fails with the `error`
   */
  def fail[E](error: => E): ZStream[Any, E, Nothing] =
    fromZIO(ZIO.fail(error))

  /**
   * The stream that always fails with `cause`.
   */
  def failCause[E](cause: => Cause[E]): ZStream[Any, E, Nothing] =
    fromZIO(ZIO.failCause(cause))

  /**
   * Creates a one-element stream that never fails and executes the finalizer when it ends.
   */
  def finalizer[R](finalizer: URIO[R, Any]): ZStream[R, Nothing, Any] =
    acquireReleaseWith[R, Nothing, Unit](UIO.unit)(_ => finalizer)

  /**
   * Constructs a  `ZStream` value of the appropriate type for the specified
   * input.
   */
  def from[Input](input: => Input)(implicit constructor: ZStreamConstructor[Input]): constructor.Out =
    constructor.make(input)

  /**
   * Creates a stream from a [[zio.Chunk]] of values
   *
   * @param c a chunk of values
   * @return a finite stream of values
   */
  def fromChunk[O](c: => Chunk[O]): ZStream[Any, Nothing, O] =
    ZStream {
      for {
        doneRef <- Ref.make(false).toManaged
        pull = doneRef.modify { done =>
                 if (done || c.isEmpty) Pull.end -> true
                 else ZIO.succeedNow(c)          -> true
               }.flatten
      } yield pull
    }

  /**
   * Creates a stream from a subscription to a hub.
   */
  def fromChunkHub[R, E, O](hub: ZHub[Nothing, R, Any, E, Nothing, Chunk[O]]): ZStream[R, E, O] =
    managed(hub.subscribe).flatMap(queue => fromChunkQueue(queue))

  /**
   * Creates a stream from a subscription to a hub in the context of a managed
   * effect. The managed effect describes subscribing to receive messages from
   * the hub while the stream describes taking messages from the hub.
   */
  def fromChunkHubManaged[R, E, O](
    hub: ZHub[Nothing, R, Any, E, Nothing, Chunk[O]]
  ): ZManaged[Any, Nothing, ZStream[R, E, O]] =
    hub.subscribe.map(queue => fromChunkQueue(queue))

  /**
   * Creates a stream from a subscription to a hub.
   *
   * The hub will be shut down once the stream is closed.
   */
  def fromChunkHubWithShutdown[R, E, O](hub: ZHub[Nothing, R, Any, E, Nothing, Chunk[O]]): ZStream[R, E, O] =
    fromChunkHub(hub).ensuringFirst(hub.shutdown)

  /**
   * Creates a stream from a subscription to a hub in the context of a managed
   * effect. The managed effect describes subscribing to receive messages from
   * the hub while the stream describes taking messages from the hub.
   *
   * The hub will be shut down once the stream is closed.
   */
  def fromChunkHubManagedWithShutdown[R, E, O](
    hub: ZHub[Nothing, R, Any, E, Nothing, Chunk[O]]
  ): ZManaged[Any, Nothing, ZStream[R, E, O]] =
    fromChunkHubManaged(hub).map(_.ensuringFirst(hub.shutdown))

  /**
   * Creates a stream from a queue of values
   */
  def fromChunkQueue[R, E, O](queue: ZQueue[Nothing, R, Any, E, Nothing, Chunk[O]]): ZStream[R, E, O] =
    repeatZIOChunkOption {
      queue.take
        .catchAllCause(c =>
          queue.isShutdown.flatMap { down =>
            if (down && c.isInterrupted) Pull.end
            else Pull.failCause(c)
          }
        )
    }

  /**
   * Creates a stream from a queue of values. The queue will be shutdown once the stream is closed.
   */
  def fromChunkQueueWithShutdown[R, E, O](queue: ZQueue[Nothing, R, Any, E, Nothing, Chunk[O]]): ZStream[R, E, O] =
    fromChunkQueue(queue).ensuringFirst(queue.shutdown)

  /**
   * Creates a stream from an arbitrary number of chunks.
   */
  def fromChunks[O](cs: Chunk[O]*): ZStream[Any, Nothing, O] =
    fromIterable(cs).flatMap(fromChunk(_))

  /**
   * Creates a stream from an effect producing a value of type `A`
   */
  @deprecated("use fromZIO", "2.0.0")
  def fromEffect[R, E, A](fa: ZIO[R, E, A]): ZStream[R, E, A] =
    fromZIO(fa)

  /**
   * Creates a stream from an effect producing a value of type `A` or an empty Stream
   */
  @deprecated("use fromZIOOption", "2.0.0")
  def fromEffectOption[R, E, A](fa: ZIO[R, Option[E], A]): ZStream[R, E, A] =
    fromZIOOption(fa)

  /**
   * Creates a stream from an effect producing a value of type `A`
   */
  def fromZIO[R, E, A](fa: ZIO[R, E, A]): ZStream[R, E, A] =
    fromZIOOption(fa.mapError(Some(_)))

  /**
   * Creates a stream from an effect producing a value of type `A` or an empty Stream
   */
  def fromZIOOption[R, E, A](fa: ZIO[R, Option[E], A]): ZStream[R, E, A] =
    ZStream {
      for {
        doneRef <- Ref.make(false).toManaged
        pull = doneRef.modify {
                 if (_) Pull.end              -> true
                 else fa.map(Chunk.single(_)) -> true
               }.flatten
      } yield pull
    }

  /**
   * Creates a stream from a subscription to a hub.
   */
  def fromHub[R, E, A](
    hub: ZHub[Nothing, R, Any, E, Nothing, A],
    maxChunkSize: Int = DefaultChunkSize
  ): ZStream[R, E, A] =
    managed(hub.subscribe).flatMap(queue => fromQueue(queue, maxChunkSize))

  /**
   * Creates a stream from a subscription to a hub in the context of a managed
   * effect. The managed effect describes subscribing to receive messages from
   * the hub while the stream describes taking messages from the hub.
   */
  def fromHubManaged[R, E, A](
    hub: ZHub[Nothing, R, Any, E, Nothing, A],
    maxChunkSize: Int = DefaultChunkSize
  ): ZManaged[Any, Nothing, ZStream[R, E, A]] =
    hub.subscribe.map(queue => fromQueueWithShutdown(queue, maxChunkSize))

  /**
   * Creates a stream from a subscription to a hub.
   *
   * The hub will be shut down once the stream is closed.
   */
  def fromHubWithShutdown[R, E, A](
    hub: ZHub[Nothing, R, Any, E, Nothing, A],
    maxChunkSize: Int = DefaultChunkSize
  ): ZStream[R, E, A] =
    fromHub(hub, maxChunkSize).ensuringFirst(hub.shutdown)

  /**
   * Creates a stream from a subscription to a hub in the context of a managed
   * effect. The managed effect describes subscribing to receive messages from
   * the hub while the stream describes taking messages from the hub.
   *
   * The hub will be shut down once the stream is closed.
   */
  def fromHubManagedWithShutdown[R, E, A](
    hub: ZHub[Nothing, R, Any, E, Nothing, A],
    maxChunkSize: Int = DefaultChunkSize
  ): ZManaged[Any, Nothing, ZStream[R, E, A]] =
    fromHubManaged(hub, maxChunkSize).map(_.ensuringFirst(hub.shutdown))

  /**
   * Creates a stream from an iterable collection of values
   */
  def fromIterable[O](as: => Iterable[O]): ZStream[Any, Nothing, O] =
    fromChunk(Chunk.fromIterable(as))

  /**
   * Creates a stream from an effect producing a value of type `Iterable[A]`
   */
  @deprecated("use fromIterableZIO", "2.0.0")
  def fromIterableM[R, E, O](iterable: ZIO[R, E, Iterable[O]]): ZStream[R, E, O] =
    fromIterableZIO(iterable)

  /**
   * Creates a stream from an effect producing a value of type `Iterable[A]`
   */
  def fromIterableZIO[R, E, O](iterable: ZIO[R, E, Iterable[O]]): ZStream[R, E, O] =
    fromZIO(iterable).mapConcat(identity)

  /**
   * Creates a stream from an iterator that may throw exceptions.
   */
  def fromIterator[A](iterator: => Iterator[A], maxChunkSize: Int = 1): ZStream[Any, Throwable, A] =
    ZStream {
      ZManaged
        .attempt(iterator)
        .fold(
          Pull.fail,
          iterator =>
            ZIO.attempt {
              if (maxChunkSize <= 1) {
                if (iterator.isEmpty) Pull.end else Pull.emit(iterator.next())
              } else {
                val builder = ChunkBuilder.make[A](maxChunkSize)
                var i       = 0
                while (i < maxChunkSize && iterator.hasNext) {
                  val a = iterator.next()
                  builder += a
                  i += 1
                }
                val chunk = builder.result()
                if (chunk.isEmpty) Pull.end else Pull.emit(chunk)
              }
            }.asSomeError.flatten
        )
    }

  /**
   * Creates a stream from an iterator that may potentially throw exceptions
   */
  @deprecated("use fromIteratorZIO", "2.0.0")
  def fromIteratorEffect[R, A](
    iterator: ZIO[R, Throwable, Iterator[A]]
  ): ZStream[R, Throwable, A] =
    fromIteratorZIO(iterator)

  /**
   * Creates a stream from a managed iterator
   */
  def fromIteratorManaged[R, A](iterator: ZManaged[R, Throwable, Iterator[A]]): ZStream[R, Throwable, A] =
    managed(iterator).flatMap(fromIterator(_))

  /**
   * Creates a stream from an iterator that does not throw exceptions.
   */
  def fromIteratorSucceed[A](iterator: => Iterator[A], maxChunkSize: Int = 1): ZStream[Any, Nothing, A] =
    ZStream {
      Managed.succeed(iterator).map { iterator =>
        ZIO.succeed {
          if (maxChunkSize <= 1) {
            if (iterator.isEmpty) Pull.end else Pull.emit(iterator.next())
          } else {
            val builder = ChunkBuilder.make[A](maxChunkSize)
            var i       = 0
            while (i < maxChunkSize && iterator.hasNext) {
              val a = iterator.next()
              builder += a
              i += 1
            }
            val chunk = builder.result()
            if (chunk.isEmpty) Pull.end else Pull.emit(chunk)
          }
        }.flatten
      }
    }

  /**
   * Creates a stream from an iterator that does not throw exceptions.
   */
  @deprecated("use fromIteratorSucceed", "2.0.0")
  def fromIteratorTotal[A](iterator: => Iterator[A], maxChunkSize: Int = 1): ZStream[Any, Nothing, A] =
    fromIteratorSucceed(iterator)

  /**
   * Creates a stream from an iterator that may potentially throw exceptions
   */
  def fromIteratorZIO[R, A](
    iterator: ZIO[R, Throwable, Iterator[A]]
  ): ZStream[R, Throwable, A] =
    fromZIO(iterator).flatMap(fromIterator(_))

  /**
   * Creates a stream from a Java iterator that may throw exceptions
   */
  def fromJavaIterator[A](iterator: => ju.Iterator[A]): ZStream[Any, Throwable, A] =
    fromIterator {
      val it = iterator // Scala 2.13 scala.collection.Iterator has `iterator` in local scope
      new Iterator[A] {
        def next(): A        = it.next
        def hasNext: Boolean = it.hasNext
      }
    }

  /**
   * Creates a stream from a Java iterator that may potentially throw exceptions
   */
  @deprecated("use fromJavaIteratorZIO", "2.0.0")
  def fromJavaIteratorEffect[R, A](
    iterator: ZIO[R, Throwable, ju.Iterator[A]]
  ): ZStream[R, Throwable, A] =
    fromJavaIteratorZIO(iterator)

  /**
   * Creates a stream from a managed iterator
   */
  def fromJavaIteratorManaged[R, A](iterator: ZManaged[R, Throwable, ju.Iterator[A]]): ZStream[R, Throwable, A] =
    managed(iterator).flatMap(fromJavaIterator(_))

  /**
   * Creates a stream from a Java iterator
   */
  def fromJavaIteratorSucceed[A](iterator: => ju.Iterator[A]): ZStream[Any, Nothing, A] =
    fromIteratorSucceed {
      val it = iterator // Scala 2.13 scala.collection.Iterator has `iterator` in local scope
      new Iterator[A] {
        def next(): A        = it.next
        def hasNext: Boolean = it.hasNext
      }
    }

  /**
   * Creates a stream from a Java iterator
   */
  @deprecated("use fromJavaIteratorSucceed", "2.0.0")
  def fromJavaIteratorTotal[A](iterator: => ju.Iterator[A]): ZStream[Any, Nothing, A] =
    fromJavaIteratorSucceed(iterator)

  /**
   * Creates a stream from a Java iterator that may potentially throw exceptions
   */
  def fromJavaIteratorZIO[R, A](
    iterator: ZIO[R, Throwable, ju.Iterator[A]]
  ): ZStream[R, Throwable, A] =
    fromZIO(iterator).flatMap(fromJavaIterator(_))

  /**
   * Creates a stream from a queue of values
   *
   * @param maxChunkSize Maximum number of queued elements to put in one chunk in the stream
   */
  def fromQueue[R, E, O](
    queue: ZQueue[Nothing, R, Any, E, Nothing, O],
    maxChunkSize: Int = DefaultChunkSize
  ): ZStream[R, E, O] =
    repeatZIOChunkOption {
      queue
        .takeBetween(1, maxChunkSize)
        .map(Chunk.fromIterable)
        .catchAllCause(c =>
          queue.isShutdown.flatMap { down =>
            if (down && c.isInterrupted) Pull.end
            else Pull.failCause(c)
          }
        )
    }

  /**
   * Creates a stream from a queue of values. The queue will be shutdown once the stream is closed.
   *
   * @param maxChunkSize Maximum number of queued elements to put in one chunk in the stream
   */
  def fromQueueWithShutdown[R, E, O](
    queue: ZQueue[Nothing, R, Any, E, Nothing, O],
    maxChunkSize: Int = DefaultChunkSize
  ): ZStream[R, E, O] =
    fromQueue(queue, maxChunkSize).ensuringFirst(queue.shutdown)

  /**
   * Creates a stream from a [[zio.Schedule]] that does not require any further
   * input. The stream will emit an element for each value output from the
   * schedule, continuing for as long as the schedule continues.
   */
  def fromSchedule[R, A](schedule: Schedule[R, Any, A]): ZStream[R with Has[Clock], Nothing, A] =
    unwrap(schedule.driver.map(driver => repeatZIOOption(driver.next(()))))

  /**
   * Creates a stream from a [[zio.stm.TQueue]] of values.
   */
  def fromTQueue[A](queue: TQueue[A]): ZStream[Any, Nothing, A] =
    repeatZIOChunk(queue.take.map(Chunk.single(_)).commit)

  /**
   * The stream that always halts with `cause`.
   */
  @deprecated("use failCause", "2.0.0")
  def halt[E](cause: => Cause[E]): ZStream[Any, E, Nothing] =
    failCause(cause)

  /**
   * The infinite stream of iterative function application: a, f(a), f(f(a)), f(f(f(a))), ...
   */
  def iterate[A](a: A)(f: A => A): ZStream[Any, Nothing, A] =
    ZStream(Ref.make(a).toManaged.map(_.getAndUpdate(f).map(Chunk.single(_))))

  /**
   * Creates a single-valued stream from a managed resource
   */
  def managed[R, E, A](managed: ZManaged[R, E, A]): ZStream[R, E, A] =
    ZStream {
      for {
        doneRef   <- Ref.make(false).toManaged
        finalizer <- ZManaged.ReleaseMap.makeManaged(ExecutionStrategy.Sequential)
        pull = ZIO.uninterruptibleMask { restore =>
                 doneRef.get.flatMap { done =>
                   if (done) Pull.end
                   else
                     (for {
                       a <-
                         restore(managed.zio.map(_._2).provideSome[R]((_, finalizer))).onError(_ => doneRef.set(true))
                       _ <- doneRef.set(true)
                     } yield Chunk(a)).mapError(Some(_))
                 }
               }
      } yield pull
    }

  /**
   * Merges a variable list of streams in a non-deterministic fashion.
   * Up to `n` streams may be consumed in parallel and up to
   * `outputBuffer` chunks may be buffered by this operator.
   */
  def mergeAll[R, E, O](n: Int, outputBuffer: Int = 16)(
    streams: ZStream[R, E, O]*
  ): ZStream[R, E, O] =
    fromIterable(streams).flattenPar(n, outputBuffer)

  /**
   * Like [[mergeAll]], but runs all streams concurrently.
   */
  def mergeAllUnbounded[R, E, O](outputBuffer: Int = 16)(
    streams: ZStream[R, E, O]*
  ): ZStream[R, E, O] = mergeAll(Int.MaxValue, outputBuffer)(streams: _*)

  /**
   * The stream that never produces any value or fails with any error.
   */
  val never: ZStream[Any, Nothing, Nothing] =
    ZStream(ZManaged.succeedNow(UIO.never))

  /**
   * Like [[unfold]], but allows the emission of values to end one step further than
   * the unfolding of the state. This is useful for embedding paginated APIs,
   * hence the name.
   */
  def paginate[R, E, A, S](s: S)(f: S => (A, Option[S])): ZStream[Any, Nothing, A] =
    paginateZIO(s)(s => ZIO.succeedNow(f(s)))

  /**
   * Like [[unfoldChunk]], but allows the emission of values to end one step further than
   * the unfolding of the state. This is useful for embedding paginated APIs,
   * hence the name.
   */
  def paginateChunk[A, S](s: S)(f: S => (Chunk[A], Option[S])): ZStream[Any, Nothing, A] =
    paginateChunkZIO(s)(s => ZIO.succeedNow(f(s)))

  /**
   * Like [[unfoldChunkM]], but allows the emission of values to end one step further than
   * the unfolding of the state. This is useful for embedding paginated APIs,
   * hence the name.
   */
  @deprecated("use paginateChunkZIO", "2.0.0")
  def paginateChunkM[R, E, A, S](s: S)(f: S => ZIO[R, E, (Chunk[A], Option[S])]): ZStream[R, E, A] =
    paginateChunkZIO(s)(f)

  /**
   * Like [[unfoldChunkZIO]], but allows the emission of values to end one step further than
   * the unfolding of the state. This is useful for embedding paginated APIs,
   * hence the name.
   */
  def paginateChunkZIO[R, E, A, S](s: S)(f: S => ZIO[R, E, (Chunk[A], Option[S])]): ZStream[R, E, A] =
    ZStream {
      for {
        ref <- Ref.make(Option(s)).toManaged
      } yield ref.get.flatMap {
        case Some(s) => f(s).foldZIO(Pull.fail, { case (as, s) => ref.set(s).as(as) })
        case None    => Pull.end
      }
    }

  /**
   * Like [[unfoldM]], but allows the emission of values to end one step further than
   * the unfolding of the state. This is useful for embedding paginated APIs,
   * hence the name.
   */
  @deprecated("use paginateZIO", "2.0.0")
  def paginateM[R, E, A, S](s: S)(f: S => ZIO[R, E, (A, Option[S])]): ZStream[R, E, A] =
    paginateZIO(s)(f)

  /**
   * Like [[unfoldZIO]], but allows the emission of values to end one step further than
   * the unfolding of the state. This is useful for embedding paginated APIs,
   * hence the name.
   */
  def paginateZIO[R, E, A, S](s: S)(f: S => ZIO[R, E, (A, Option[S])]): ZStream[R, E, A] =
    paginateChunkZIO(s)(f(_).map { case (a, s) => Chunk.single(a) -> s })

  /**
   * Constructs a stream from a range of integers (lower bound included, upper bound not included)
   */
  def range(min: Int, max: Int, chunkSize: Int = DefaultChunkSize): ZStream[Any, Nothing, Int] = {
    val pull = (ref: Ref[Int]) =>
      for {
        start <- ref.getAndUpdate(_ + chunkSize)
        _     <- ZIO.when(start >= max)(ZIO.fail(None))
      } yield Chunk.fromIterable(Range(start, (start + chunkSize).min(max)))
    ZStream(Ref.makeManaged(min).map(pull))
  }

  /**
   * Repeats the provided value infinitely.
   */
  def repeat[A](a: => A): ZStream[Any, Nothing, A] =
    repeatZIO(UIO.succeed(a))

  /**
   * Creates a stream from an effect producing a value of type `A` which repeats forever.
   */
  @deprecated("use repeatZIO", "2.0.0")
  def repeatEffect[R, E, A](fa: ZIO[R, E, A]): ZStream[R, E, A] =
    repeatZIO(fa)

  /**
   * Creates a stream from an effect producing chunks of `A` values which repeats forever.
   */
  @deprecated("use repeatZIOChunk", "2.0.0")
  def repeatEffectChunk[R, E, A](fa: ZIO[R, E, Chunk[A]]): ZStream[R, E, A] =
    repeatZIOChunk(fa)

  /**
   * Creates a stream from an effect producing chunks of `A` values until it fails with None.
   */
  @deprecated("use repeatZIOChunkOption", "2.0.0")
  def repeatEffectChunkOption[R, E, A](fa: ZIO[R, Option[E], Chunk[A]]): ZStream[R, E, A] =
    repeatZIOChunkOption(fa)

  /**
   * Creates a stream from an effect producing values of type `A` until it fails with None.
   */
  @deprecated("use repeatZIOOption", "2.0.0")
  def repeatEffectOption[R, E, A](fa: ZIO[R, Option[E], A]): ZStream[R, E, A] =
    repeatZIOOption(fa)

  /**
   * Creates a stream from an effect producing a value of type `A`, which is repeated using the
   * specified schedule.
   */
  @deprecated("use repeatZIOWithSchedule", "2.0.0")
  def repeatEffectWith[R, E, A](effect: ZIO[R, E, A], schedule: Schedule[R, A, Any]): ZStream[R with Has[Clock], E, A] =
    repeatZIOWithSchedule(effect, schedule)

  /**
   * Repeats the value using the provided schedule.
   */
  @deprecated("use repeatWithSchedule", "2.0.0")
  def repeatWith[R, A](a: => A, schedule: Schedule[R, A, _]): ZStream[R with Has[Clock], Nothing, A] =
    repeatWithSchedule(a, schedule)

  /**
   * Repeats the value using the provided schedule.
   */
  def repeatWithSchedule[R, A](a: => A, schedule: Schedule[R, A, _]): ZStream[R with Has[Clock], Nothing, A] =
    repeatZIOWithSchedule(UIO.succeed(a), schedule)

  /**
   * Creates a stream from an effect producing a value of type `A` which repeats forever.
   */
  def repeatZIO[R, E, A](fa: ZIO[R, E, A]): ZStream[R, E, A] =
    repeatZIOOption(fa.mapError(Some(_)))

  /**
   * Creates a stream from an effect producing chunks of `A` values which repeats forever.
   */
  def repeatZIOChunk[R, E, A](fa: ZIO[R, E, Chunk[A]]): ZStream[R, E, A] =
    repeatZIOChunkOption(fa.mapError(Some(_)))

  /**
   * Creates a stream from an effect producing chunks of `A` values until it fails with None.
   */
  def repeatZIOChunkOption[R, E, A](fa: ZIO[R, Option[E], Chunk[A]]): ZStream[R, E, A] =
    ZStream {
      for {
        done <- Ref.make(false).toManaged
        pull = done.get.flatMap {
                 if (_) Pull.end
                 else
                   fa.tapError {
                     case None    => done.set(true)
                     case Some(_) => ZIO.unit
                   }
               }
      } yield pull
    }

  /**
   * Creates a stream from an effect producing values of type `A` until it fails with None.
   */
  def repeatZIOOption[R, E, A](fa: ZIO[R, Option[E], A]): ZStream[R, E, A] =
    repeatZIOChunkOption(fa.map(Chunk.single(_)))

  /**
   * Creates a stream from an effect producing a value of type `A`, which is repeated using the
   * specified schedule.
   */
  def repeatZIOWithSchedule[R, E, A](
    effect: ZIO[R, E, A],
    schedule: Schedule[R, A, Any]
  ): ZStream[R with Has[Clock], E, A] =
    ZStream.fromZIO(effect zip schedule.driver).flatMap { case (a, driver) =>
      ZStream.succeed(a) ++
        ZStream.unfoldZIO(a)(driver.next(_).foldZIO(ZIO.succeed(_), _ => effect.map(nextA => Some(nextA -> nextA))))
    }

  /**
   * Accesses the specified service in the environment of the effect.
   */
  def service[A: Tag]: ZStream[Has[A], Nothing, A] =
    ZStream.access(_.get[A])

  /**
   * Accesses the service corresponding to the specified key in the
   * environment.
   */
  def serviceAt[Service]: ZStream.ServiceAtPartiallyApplied[Service] =
    new ZStream.ServiceAtPartiallyApplied[Service]

  /**
   * Accesses the specified services in the environment of the effect.
   */
  @deprecated("use service", "2.0.0")
  def services[A: Tag, B: Tag]: ZStream[Has[A] with Has[B], Nothing, (A, B)] =
    ZStream.access(r => (r.get[A], r.get[B]))

  /**
   * Accesses the specified services in the environment of the stream.
   */
  @deprecated("use service", "2.0.0")
  def services[A: Tag, B: Tag, C: Tag]: ZStream[Has[A] with Has[B] with Has[C], Nothing, (A, B, C)] =
    ZStream.access(r => (r.get[A], r.get[B], r.get[C]))

  /**
   * Accesses the specified services in the environment of the stream.
   */
  @deprecated("use service", "2.0.0")
  def services[A: Tag, B: Tag, C: Tag, D: Tag]
    : ZStream[Has[A] with Has[B] with Has[C] with Has[D], Nothing, (A, B, C, D)] =
    ZStream.access(r => (r.get[A], r.get[B], r.get[C], r.get[D]))

  /**
   * Accesses the specified service in the environment of the stream in the
   * context of an effect.
   */
  def serviceWith[Service]: ServiceWithPartiallyApplied[Service] =
    new ServiceWithPartiallyApplied[Service]

  /**
   * Accesses the specified service in the environment of the stream in the
   * context of a stream.
   */
  def serviceWithStream[Service]: ServiceWithStreamPartiallyApplied[Service] =
    new ServiceWithStreamPartiallyApplied[Service]

  /**
   * Creates a single-valued pure stream
   */
  def succeed[A](a: => A): ZStream[Any, Nothing, A] =
    fromChunk(Chunk.single(a))

  /**
   * A stream that emits Unit values spaced by the specified duration.
   */
  def tick(interval: Duration): ZStream[Has[Clock], Nothing, Unit] =
    repeatWithSchedule((), Schedule.spaced(interval))

  /**
   * A stream that contains a single `Unit` value.
   */
  val unit: ZStream[Any, Nothing, Unit] =
    succeed(())

  /**
   * Creates a stream by peeling off the "layers" of a value of type `S`
   */
  def unfold[S, A](s: S)(f: S => Option[(A, S)]): ZStream[Any, Nothing, A] =
    unfoldZIO(s)(s => ZIO.succeedNow(f(s)))

  /**
   * Creates a stream by peeling off the "layers" of a value of type `S`.
   */
  def unfoldChunk[S, A](s: S)(f: S => Option[(Chunk[A], S)]): ZStream[Any, Nothing, A] =
    unfoldChunkZIO(s)(s => ZIO.succeedNow(f(s)))

  /**
   * Creates a stream by effectfully peeling off the "layers" of a value of type `S`
   */
  @deprecated("use unfoldChunkZIO", "2.0.0")
  def unfoldChunkM[R, E, A, S](s: S)(f: S => ZIO[R, E, Option[(Chunk[A], S)]]): ZStream[R, E, A] =
    unfoldChunkZIO(s)(f)

  /**
   * Creates a stream by effectfully peeling off the "layers" of a value of type `S`
   */
  def unfoldChunkZIO[R, E, A, S](s: S)(f: S => ZIO[R, E, Option[(Chunk[A], S)]]): ZStream[R, E, A] =
    ZStream {
      for {
        done <- Ref.make(false).toManaged
        ref  <- Ref.make(s).toManaged
        pull = done.get.flatMap {
                 if (_) Pull.end
                 else {
                   ref.get
                     .flatMap(f)
                     .foldZIO(
                       Pull.fail,
                       opt =>
                         opt match {
                           case Some((a, s)) => ref.set(s).as(a)
                           case None         => done.set(true) *> Pull.end
                         }
                     )
                 }
               }
      } yield pull
    }

  /**
   * Creates a stream by effectfully peeling off the "layers" of a value of type `S`
   */
  @deprecated("use unfoldZIO", "2.0.0")
  def unfoldM[R, E, A, S](s: S)(f: S => ZIO[R, E, Option[(A, S)]]): ZStream[R, E, A] =
    unfoldZIO(s)(f)

  /**
   * Creates a stream by effectfully peeling off the "layers" of a value of type `S`
   */
  def unfoldZIO[R, E, A, S](s: S)(f: S => ZIO[R, E, Option[(A, S)]]): ZStream[R, E, A] =
    unfoldChunkZIO(s)(f(_).map(_.map { case (a, s) =>
      Chunk.single(a) -> s
    }))

  /**
   * Creates a stream produced from an effect
   */
  def unwrap[R, E, A](fa: ZIO[R, E, ZStream[R, E, A]]): ZStream[R, E, A] =
    fromZIO(fa).flatten

  /**
   * Creates a stream produced from a [[ZManaged]]
   */
  def unwrapManaged[R, E, A](fa: ZManaged[R, E, ZStream[R, E, A]]): ZStream[R, E, A] =
    managed(fa).flatten

  /**
   * Returns the specified stream if the given condition is satisfied, otherwise returns an empty stream.
   */
  def when[R, E, O](b: => Boolean)(zStream: => ZStream[R, E, O]): ZStream[R, E, O] =
    whenZIO(ZIO.succeed(b))(zStream)

  /**
   * Returns the resulting stream when the given `PartialFunction` is defined for the given value, otherwise returns an empty stream.
   */
  def whenCase[R, E, A, O](a: => A)(pf: PartialFunction[A, ZStream[R, E, O]]): ZStream[R, E, O] =
    whenCaseZIO(ZIO.succeed(a))(pf)

  /**
   * Returns the resulting stream when the given `PartialFunction` is defined for the given effectful value, otherwise returns an empty stream.
   */
  @deprecated("use whenCaseZIO", "2.0.0")
  def whenCaseM[R, E, A](a: ZIO[R, E, A]): WhenCaseZIO[R, E, A] =
    whenCaseZIO(a)

  /**
   * Returns the resulting stream when the given `PartialFunction` is defined for the given effectful value, otherwise returns an empty stream.
   */
  def whenCaseZIO[R, E, A](a: ZIO[R, E, A]): WhenCaseZIO[R, E, A] =
    new WhenCaseZIO(a)

  /**
   * Returns the specified stream if the given effectful condition is satisfied, otherwise returns an empty stream.
   */
  @deprecated("use whenZIO", "2.0.0")
  def whenM[R, E](b: ZIO[R, E, Boolean]): WhenZIO[R, E] =
    whenZIO(b)

  /**
   * Returns the specified stream if the given effectful condition is satisfied, otherwise returns an empty stream.
   */
  def whenZIO[R, E](b: ZIO[R, E, Boolean]) =
    new WhenZIO(b)

  /**
   * Zips the specified streams together with the specified function.
   */
  @deprecated("use zip", "2.0.0")
  def zipN[R, E, A, B, C](zStream1: ZStream[R, E, A], zStream2: ZStream[R, E, B])(
    f: (A, B) => C
  ): ZStream[R, E, C] =
    zStream1.zipWith(zStream2)(f)

  /**
   * Zips with specified streams together with the specified function.
   */
  @deprecated("use zip", "2.0.0")
  def zipN[R, E, A, B, C, D](zStream1: ZStream[R, E, A], zStream2: ZStream[R, E, B], zStream3: ZStream[R, E, C])(
    f: (A, B, C) => D
  ): ZStream[R, E, D] =
    (zStream1 <&> zStream2 <&> zStream3).map(f.tupled)

  /**
   * Returns an effect that executes the specified effects in parallel,
   * combining their results with the specified `f` function. If any effect
   * fails, then the other effects will be interrupted.
   */
  @deprecated("use zip", "2.0.0")
  def zipN[R, E, A, B, C, D, F](
    zStream1: ZStream[R, E, A],
    zStream2: ZStream[R, E, B],
    zStream3: ZStream[R, E, C],
    zStream4: ZStream[R, E, D]
  )(f: (A, B, C, D) => F): ZStream[R, E, F] =
    (zStream1 <&> zStream2 <&> zStream3 <&> zStream4).map(f.tupled)

  final class AccessPartiallyApplied[R](private val dummy: Boolean = true) extends AnyVal {
    def apply[A](f: R => A): ZStream[R, Nothing, A] =
      ZStream.environment[R].map(f)
  }

  final class AccessZIOPartiallyApplied[R](private val dummy: Boolean = true) extends AnyVal {
    def apply[R1 <: R, E, A](f: R => ZIO[R1, E, A]): ZStream[R with R1, E, A] =
      ZStream.environment[R].mapZIO(f)
  }

  final class AccessStreamPartiallyApplied[R](private val dummy: Boolean = true) extends AnyVal {
    def apply[R1 <: R, E, A](f: R => ZStream[R1, E, A]): ZStream[R with R1, E, A] =
      ZStream.environment[R].flatMap(f)
  }

  final class ServiceAtPartiallyApplied[Service](private val dummy: Boolean = true) extends AnyVal {
    def apply[Key](
      key: => Key
    )(implicit tag: Tag[Map[Key, Service]]): ZStream[HasMany[Key, Service], Nothing, Option[Service]] =
      ZStream.access(_.getAt(key))
  }

  final class ServiceWithPartiallyApplied[Service](private val dummy: Boolean = true) extends AnyVal {
    def apply[R <: Has[Service], E, A](f: Service => ZIO[R, E, A])(implicit
      tag: Tag[Service]
    ): ZStream[R with Has[Service], E, A] =
      ZStream.fromZIO(ZIO.serviceWith(f))
  }

  final class ServiceWithStreamPartiallyApplied[Service](private val dummy: Boolean = true) extends AnyVal {
    def apply[R <: Has[Service], E, A](f: Service => ZStream[R, E, A])(implicit
      tag: Tag[Service]
    ): ZStream[R with Has[Service], E, A] =
      ZStream.service[Service].flatMap(f)
  }

  /**
   * Representation of a grouped stream.
   * This allows to filter which groups will be processed.
   * Once this is applied all groups will be processed in parallel and the results will
   * be merged in arbitrary order.
   */
  final class GroupBy[-R, +E, +K, +V](
    private val grouped: ZStream[R, E, (K, Dequeue[Exit[Option[E], V]])],
    private val buffer: Int
  ) {

    /**
     * Only consider the first n groups found in the stream.
     */
    def first(n: Int): GroupBy[R, E, K, V] = {
      val g1 = grouped.zipWithIndex.filterZIO { case elem @ ((_, q), i) =>
        if (i < n) ZIO.succeedNow(elem).as(true)
        else q.shutdown.as(false)
      }.map(_._1)
      new GroupBy(g1, buffer)
    }

    /**
     * Filter the groups to be processed.
     */
    def filter(f: K => Boolean): GroupBy[R, E, K, V] = {
      val g1 = grouped.filterZIO { case elem @ (k, q) =>
        if (f(k)) ZIO.succeedNow(elem).as(true)
        else q.shutdown.as(false)
      }
      new GroupBy(g1, buffer)
    }

    /**
     * Run the function across all groups, collecting the results in an arbitrary order.
     */
    def apply[R1 <: R, E1 >: E, A](f: (K, ZStream[Any, E, V]) => ZStream[R1, E1, A]): ZStream[R1, E1, A] =
      grouped.flatMapPar[R1, E1, A](Int.MaxValue, buffer) { case (k, q) =>
        f(k, ZStream.fromQueueWithShutdown(q).flattenExitOption)
      }
  }

  final class ProvideSomeLayer[R0, -R, +E, +A](private val self: ZStream[R, E, A]) extends AnyVal {
    def apply[E1 >: E, R1](
      layer: ZLayer[R0, E1, R1]
    )(implicit ev1: R0 with R1 <:< R, ev2: Has.Union[R0, R1], tagged: Tag[R1]): ZStream[R0, E1, A] =
      self.provideLayer[E1, R0, R0 with R1](ZLayer.environment[R0] ++ layer)
  }

  final class UpdateService[-R, +E, +O, M](private val self: ZStream[R, E, O]) extends AnyVal {
    def apply[R1 <: R with Has[M]](f: M => M)(implicit ev: Has.IsHas[R1], tag: Tag[M]): ZStream[R1, E, O] =
      self.provideSome(ev.update(_, f))
  }

  final class UpdateServiceAt[-R, +E, +A, Service](private val self: ZStream[R, E, A]) extends AnyVal {
    def apply[R1 <: R with HasMany[Key, Service], Key](key: => Key)(
      f: Service => Service
    )(implicit ev: Has.IsHas[R1], tag: Tag[Map[Key, Service]]): ZStream[R1, E, A] =
      self.provideSome(ev.updateAt(_, key, f))
  }

  /**
   * A `ZStreamConstructor[Input]` knows how to construct a `ZStream` value
   * from an input of type `Input`. This allows the type of the `ZStream`
   * value constructed to depend on `Input`.
   */
  trait ZStreamConstructor[Input] {

    /**
     * The type of the `ZStream` value.
     */
    type Out

    /**
     * Constructs a `ZStream` value from the specified input.
     */
    def make(input: => Input): Out
  }

  object ZStreamConstructor extends ZStreamConstructorPlatformSpecific {

    /**
     * Constructs a `ZStream[RB, EB, B]` from a
     * `ZHub[RA, RB, EA, EB, A, Chunk[B]]`.
     */
    implicit def ChunkHubConstructor[RA, RB, EA, EB, A, B]
      : WithOut[ZHub[RA, RB, EA, EB, A, Chunk[B]], ZStream[RB, EB, B]] =
      new ZStreamConstructor[ZHub[RA, RB, EA, EB, A, Chunk[B]]] {
        type Out = ZStream[RB, EB, B]
        def make(input: => ZHub[RA, RB, EA, EB, A, Chunk[B]]): ZStream[RB, EB, B] =
          ZStream.fromChunkHub(input)
      }

    /**
     * Constructs a `ZStream[RB, EB, B]` from a
     * `ZQueue[RA, RB, EA, EB, A, Chunk[B]]`.
     */
    implicit def ChunkQueueConstructor[RA, RB, EA, EB, A, B]
      : WithOut[ZQueue[RA, RB, EA, EB, A, Chunk[B]], ZStream[RB, EB, B]] =
      new ZStreamConstructor[ZQueue[RA, RB, EA, EB, A, Chunk[B]]] {
        type Out = ZStream[RB, EB, B]
        def make(input: => ZQueue[RA, RB, EA, EB, A, Chunk[B]]): ZStream[RB, EB, B] =
          ZStream.fromChunkQueue(input)
      }

    /**
     * Constructs a `ZStream[Any, Nothing, A]` from an `Iterable[Chunk[A]]`.
     */
    implicit def ChunksConstructor[A, Collection[Element] <: Iterable[Element]]
      : WithOut[Collection[Chunk[A]], ZStream[Any, Nothing, A]] =
      new ZStreamConstructor[Collection[Chunk[A]]] {
        type Out = ZStream[Any, Nothing, A]
        def make(input: => Collection[Chunk[A]]): ZStream[Any, Nothing, A] =
          ZStream.fromIterable(input).flatMap(ZStream.fromChunk(_))
      }

    /**
     * Constructs a `ZStream[R, E, A]` from a `ZIO[R, E, Iterable[A]]`.
     */
    implicit def IterableZIOConstructor[R, E, A, Collection[Element] <: Iterable[Element]]
      : WithOut[ZIO[R, E, Collection[A]], ZStream[R, E, A]] =
      new ZStreamConstructor[ZIO[R, E, Collection[A]]] {
        type Out = ZStream[R, E, A]
        def make(input: => ZIO[R, E, Collection[A]]): ZStream[R, E, A] =
          ZStream.fromIterableZIO(input)
      }

    /**
     * Constructs a `ZStream[Any, Throwable, A]` from an `Iterator[A]`.
     */
    implicit def IteratorConstructor[A, IteratorLike[Element] <: Iterator[Element]]
      : WithOut[IteratorLike[A], ZStream[Any, Throwable, A]] =
      new ZStreamConstructor[IteratorLike[A]] {
        type Out = ZStream[Any, Throwable, A]
        def make(input: => IteratorLike[A]): ZStream[Any, Throwable, A] =
          ZStream.fromIterator(input)
      }

    /**
     * Constructs a `ZStream[R, Throwable, A]` from a
     * `ZManaged[R, Throwable, Iterator[A]]`.
     */
    implicit def IteratorManagedConstructor[R, E <: Throwable, A, IteratorLike[Element] <: Iterator[Element]]
      : WithOut[ZManaged[R, E, IteratorLike[A]], ZStream[R, Throwable, A]] =
      new ZStreamConstructor[ZManaged[R, E, IteratorLike[A]]] {
        type Out = ZStream[R, Throwable, A]
        def make(input: => ZManaged[R, E, IteratorLike[A]]): ZStream[R, Throwable, A] =
          ZStream.fromIteratorManaged(input)
      }

    /**
     * Constructs a `ZStream[R, Throwable, A]` from a
     * `ZIO[R, Throwable, Iterator[A]]`.
     */
    implicit def IteratorZIOConstructor[R, E <: Throwable, A, IteratorLike[Element] <: Iterator[Element]]
      : WithOut[ZIO[R, E, IteratorLike[A]], ZStream[R, Throwable, A]] =
      new ZStreamConstructor[ZIO[R, E, IteratorLike[A]]] {
        type Out = ZStream[R, Throwable, A]
        def make(input: => ZIO[R, E, IteratorLike[A]]): ZStream[R, Throwable, A] =
          ZStream.fromIteratorZIO(input)
      }

    /**
     * Constructs a `ZStream[Any, Throwable, A]` from a
     * `java.util.Iterator[A]`.
     */
    implicit def JavaIteratorConstructor[A, JavaIteratorLike[Element] <: ju.Iterator[Element]]
      : WithOut[JavaIteratorLike[A], ZStream[Any, Throwable, A]] =
      new ZStreamConstructor[JavaIteratorLike[A]] {
        type Out = ZStream[Any, Throwable, A]
        def make(input: => JavaIteratorLike[A]): ZStream[Any, Throwable, A] =
          ZStream.fromJavaIterator(input)
      }

    /**
     * Constructs a `ZStream[R, Throwable, A]` from a
     * `ZManaged[R, Throwable, java.util.Iterator[A]]`.
     */
    implicit def JavaIteratorManagedConstructor[R, E <: Throwable, A, JavaIteratorLike[Element] <: ju.Iterator[Element]]
      : WithOut[ZManaged[R, E, JavaIteratorLike[A]], ZStream[R, Throwable, A]] =
      new ZStreamConstructor[ZManaged[R, E, JavaIteratorLike[A]]] {
        type Out = ZStream[R, Throwable, A]
        def make(input: => ZManaged[R, E, JavaIteratorLike[A]]): ZStream[R, Throwable, A] =
          ZStream.fromJavaIteratorManaged(input)
      }

    /**
     * Constructs a `ZStream[R, Throwable, A]` from a
     * `ZIO[R, Throwable, java.util.Iterator[A]]`.
     */
    implicit def JavaIteratorZIOConstructor[R, E <: Throwable, A, JavaIteratorLike[Element] <: ju.Iterator[Element]]
      : WithOut[ZIO[R, E, JavaIteratorLike[A]], ZStream[R, Throwable, A]] =
      new ZStreamConstructor[ZIO[R, E, JavaIteratorLike[A]]] {
        type Out = ZStream[R, Throwable, A]
        def make(input: => ZIO[R, E, JavaIteratorLike[A]]): ZStream[R, Throwable, A] =
          ZStream.fromJavaIteratorZIO(input)
      }

    /**
     * Constructs a `ZStream[R, Nothing, A]` from a `Schedule[R, Any, A]`.
     */
    implicit def ScheduleConstructor[R, A]: WithOut[Schedule[R, Any, A], ZStream[R with Has[Clock], Nothing, A]] =
      new ZStreamConstructor[Schedule[R, Any, A]] {
        type Out = ZStream[R with Has[Clock], Nothing, A]
        def make(input: => Schedule[R, Any, A]): ZStream[R with Has[Clock], Nothing, A] =
          ZStream.fromSchedule(input)
      }

    /**
     * Constructs a `ZStream[Any, Nothing, A]` from a `TQueue[A]`.
     */
    implicit def TQueueConstructor[A]: WithOut[TQueue[A], ZStream[Any, Nothing, A]] =
      new ZStreamConstructor[TQueue[A]] {
        type Out = ZStream[Any, Nothing, A]
        def make(input: => TQueue[A]): ZStream[Any, Nothing, A] =
          ZStream.fromTQueue(input)
      }
  }

  trait ZStreamConstructorLowPriority1 extends ZStreamConstructorLowPriority2 {

    /**
     * Constructs a `ZStream[Any, Nothing, A]` from a `Chunk[A]`.
     */
    implicit def ChunkConstructor[A]: WithOut[Chunk[A], ZStream[Any, Nothing, A]] =
      new ZStreamConstructor[Chunk[A]] {
        type Out = ZStream[Any, Nothing, A]
        def make(input: => Chunk[A]): ZStream[Any, Nothing, A] =
          ZStream.fromChunk(input)
      }

    /**
     * Constructs a `ZStream[RB, EB, B]` from a `ZHub[RA, RB, EA, EB, A, B]`.
     */
    implicit def HubConstructor[RA, RB, EA, EB, A, B]: WithOut[ZHub[RA, RB, EA, EB, A, B], ZStream[RB, EB, B]] =
      new ZStreamConstructor[ZHub[RA, RB, EA, EB, A, B]] {
        type Out = ZStream[RB, EB, B]
        def make(input: => ZHub[RA, RB, EA, EB, A, B]): ZStream[RB, EB, B] =
          ZStream.fromHub(input)
      }

    /**
     * Constructs a `ZStream[Any, Nothing, A]` from a `Iterable[A]`.
     */
    implicit def IterableConstructor[A, Collection[Element] <: Iterable[Element]]
      : WithOut[Collection[A], ZStream[Any, Nothing, A]] =
      new ZStreamConstructor[Collection[A]] {
        type Out = ZStream[Any, Nothing, A]
        def make(input: => Collection[A]): ZStream[Any, Nothing, A] =
          ZStream.fromIterable(input)
      }

    /**
     * Constructs a `ZStream[RB, EB, B]` from a `ZQueue[RA, RB, EA, EB, A, B]`.
     */
    implicit def QueueConstructor[RA, RB, EA, EB, A, B]: WithOut[ZQueue[RA, RB, EA, EB, A, B], ZStream[RB, EB, B]] =
      new ZStreamConstructor[ZQueue[RA, RB, EA, EB, A, B]] {
        type Out = ZStream[RB, EB, B]
        def make(input: => ZQueue[RA, RB, EA, EB, A, B]): ZStream[RB, EB, B] =
          ZStream.fromQueue(input)
      }

    /**
     * Construct a `ZStream[R, E, A]` from a `ZIO[R, Option[E], A]`.
     */
    implicit def ZIOOptionConstructor[R, E, A]: WithOut[ZIO[R, Option[E], A], ZStream[R, E, A]] =
      new ZStreamConstructor[ZIO[R, Option[E], A]] {
        type Out = ZStream[R, E, A]
        def make(input: => ZIO[R, Option[E], A]): ZStream[R, E, A] =
          ZStream.fromZIOOption(input)
      }

    /**
     * Construct a `ZStream[R, E, A]` from a `ZIO[R, Option[E], A]`.
     */
    implicit def ZIOOptionNoneConstructor[R, A]: WithOut[ZIO[R, None.type, A], ZStream[R, Nothing, A]] =
      new ZStreamConstructor[ZIO[R, None.type, A]] {
        type Out = ZStream[R, Nothing, A]
        def make(input: => ZIO[R, None.type, A]): ZStream[R, Nothing, A] =
          ZStream.fromZIOOption(input)
      }

    /**
     * Construct a `ZStream[R, E, A]` from a `ZIO[R, Option[E], A]`.
     */
    implicit def ZIOOptionSomeConstructor[R, E, A]: WithOut[ZIO[R, Some[E], A], ZStream[R, E, A]] =
      new ZStreamConstructor[ZIO[R, Some[E], A]] {
        type Out = ZStream[R, E, A]
        def make(input: => ZIO[R, Some[E], A]): ZStream[R, E, A] =
          ZStream.fromZIOOption(input)
      }
  }

  trait ZStreamConstructorLowPriority2 extends ZStreamConstructorLowPriority3 {

    /**
     * Construct a `ZStream[R, E, A]` from a `ZIO[R, E, A]`.
     */
    implicit def ZIOConstructor[R, E, A]: WithOut[ZIO[R, E, A], ZStream[R, E, A]] =
      new ZStreamConstructor[ZIO[R, E, A]] {
        type Out = ZStream[R, E, A]
        def make(input: => ZIO[R, E, A]): ZStream[R, E, A] =
          ZStream.fromZIO(input)
      }
  }

  trait ZStreamConstructorLowPriority3 {

    /**
     * The type of the `ZStreamConstructor` with the type of the `ZStream` value.
     */
    type WithOut[In, Out0] = ZStreamConstructor[In] { type Out = Out0 }

    /**
     * Construct a `ZStream[R, E, A]` from a `ZIO[R, E, A]`.
     */
    implicit def SucceedConstructor[A]: WithOut[A, ZStream[Any, Nothing, A]] =
      new ZStreamConstructor[A] {
        type Out = ZStream[Any, Nothing, A]
        def make(input: => A): ZStream[Any, Nothing, A] =
          ZStream.succeed(input)
      }
  }

  type Pull[-R, +E, +O] = ZIO[R, Option[E], Chunk[O]]

  private[zio] object Pull {
    def emit[A](a: A): IO[Nothing, Chunk[A]]                                      = UIO(Chunk.single(a))
    def emit[A](as: Chunk[A]): IO[Nothing, Chunk[A]]                              = UIO(as)
    def fromDequeue[E, A](d: Dequeue[stream.Take[E, A]]): IO[Option[E], Chunk[A]] = d.take.flatMap(_.done)
    def fail[E](e: E): IO[Option[E], Nothing]                                     = IO.fail(Some(e))
    def failCause[E](c: Cause[E]): IO[Option[E], Nothing]                         = IO.failCause(c).mapError(Some(_))
    @deprecated("use failCause", "2.0.0")
    def halt[E](c: Cause[E]): IO[Option[E], Nothing] = failCause(c)
    def empty[A]: IO[Nothing, Chunk[A]]              = UIO(Chunk.empty)
    val end: IO[Option[Nothing], Nothing]            = IO.fail(None)
  }

  private[zio] case class BufferedPull[R, E, A](
    upstream: ZIO[R, Option[E], Chunk[A]],
    done: Ref[Boolean],
    cursor: Ref[(Chunk[A], Int)]
  ) {
    def ifNotDone[R1, E1, A1](fa: ZIO[R1, Option[E1], A1]): ZIO[R1, Option[E1], A1] =
      done.get.flatMap(
        if (_) Pull.end
        else fa
      )

    def update: ZIO[R, Option[E], Unit] =
      ifNotDone {
        upstream.foldZIO(
          {
            case None    => done.set(true) *> Pull.end
            case Some(e) => Pull.fail(e)
          },
          chunk => cursor.set(chunk -> 0)
        )
      }

    def pullElement: ZIO[R, Option[E], A] =
      ifNotDone {
        cursor.modify { case (chunk, idx) =>
          if (idx >= chunk.size) (update *> pullElement, (Chunk.empty, 0))
          else (UIO.succeedNow(chunk(idx)), (chunk, idx + 1))
        }.flatten
      }

    def pullChunk: ZIO[R, Option[E], Chunk[A]] =
      ifNotDone {
        cursor.modify { case (chunk, idx) =>
          if (idx >= chunk.size) (update *> pullChunk, (Chunk.empty, 0))
          else (UIO.succeedNow(chunk.drop(idx)), (Chunk.empty, 0))
        }.flatten
      }

  }

  private[zio] object BufferedPull {
    def make[R, E, A](
      pull: ZIO[R, Option[E], Chunk[A]]
    ): ZIO[R, Nothing, BufferedPull[R, E, A]] =
      for {
        done   <- Ref.make(false)
        cursor <- Ref.make[(Chunk[A], Int)](Chunk.empty -> 0)
      } yield BufferedPull(pull, done, cursor)
  }

  /**
   * A synchronous queue-like abstraction that allows a producer to offer
   * an element and wait for it to be taken, and allows a consumer to wait
   * for an element to be available.
   */
  private[zio] class Handoff[A](ref: Ref[Handoff.State[A]]) {
    def offer(a: A): UIO[Unit] =
      Promise.make[Nothing, Unit].flatMap { p =>
        ref.modify {
          case s @ Handoff.State.Full(_, notifyProducer) => (notifyProducer.await *> offer(a), s)
          case Handoff.State.Empty(notifyConsumer)       => (notifyConsumer.succeed(()) *> p.await, Handoff.State.Full(a, p))
        }.flatten
      }

    def take: UIO[A] =
      Promise.make[Nothing, Unit].flatMap { p =>
        ref.modify {
          case Handoff.State.Full(a, notifyProducer)   => (notifyProducer.succeed(()).as(a), Handoff.State.Empty(p))
          case s @ Handoff.State.Empty(notifyConsumer) => (notifyConsumer.await *> take, s)
        }.flatten
      }

    def poll: UIO[Option[A]] =
      Promise.make[Nothing, Unit].flatMap { p =>
        ref.modify {
          case Handoff.State.Full(a, notifyProducer) => (notifyProducer.succeed(()).as(Some(a)), Handoff.State.Empty(p))
          case s @ Handoff.State.Empty(_)            => (ZIO.succeedNow(None), s)
        }.flatten
      }
  }

  private[zio] object Handoff {
    def make[A]: UIO[Handoff[A]] =
      Promise
        .make[Nothing, Unit]
        .flatMap(p => Ref.make[State[A]](State.Empty(p)))
        .map(new Handoff(_))

    sealed trait State[+A]
    object State {
      case class Empty(notifyConsumer: Promise[Nothing, Unit])          extends State[Nothing]
      case class Full[+A](a: A, notifyProducer: Promise[Nothing, Unit]) extends State[A]
    }
  }

  final class WhenZIO[R, E](private val b: ZIO[R, E, Boolean]) extends AnyVal {
    def apply[R1 <: R, E1 >: E, O](zStream: ZStream[R1, E1, O]): ZStream[R1, E1, O] =
      fromZIO(b).flatMap(if (_) zStream else ZStream.empty)
  }

  final class WhenCaseZIO[R, E, A](private val a: ZIO[R, E, A]) extends AnyVal {
    def apply[R1 <: R, E1 >: E, O](pf: PartialFunction[A, ZStream[R1, E1, O]]): ZStream[R1, E1, O] =
      fromZIO(a).flatMap(pf.applyOrElse(_, (_: A) => ZStream.empty))
  }

  sealed trait TerminationStrategy
  object TerminationStrategy {
    case object Left   extends TerminationStrategy
    case object Right  extends TerminationStrategy
    case object Both   extends TerminationStrategy
    case object Either extends TerminationStrategy
  }

  implicit final class RefineToOrDieOps[R, E <: Throwable, A](private val self: ZStream[R, E, A]) extends AnyVal {

    /**
     * Keeps some of the errors, and terminates the fiber with the rest.
     */
    def refineToOrDie[E1 <: E: ClassTag](implicit ev: CanFail[E]): ZStream[R, E1, A] =
      self.refineOrDie { case e: E1 => e }
  }

  implicit final class SyntaxOps[-R, +E, O](self: ZStream[R, E, O]) {
    /*
     * Collect elements of the given type flowing through the stream, and filters out others.
     */
    def collectType[O1 <: O](implicit tag: ClassTag[O1]): ZStream[R, E, O1] =
      self.collect { case o if tag.runtimeClass.isInstance(o) => o.asInstanceOf[O1] }
  }

  /**
   * An `Emit[R, E, A, B]` represents an asynchronous callback that can be
   * called multiple times. The callback can be called with a value of type
   * `ZIO[R, Option[E], Chunk[A]]`, where succeeding with a `Chunk[A]`
   * indicates to emit those elements, failing with `Some[E]` indicates to
   * terminate with that error, and failing with `None` indicates to terminate
   * with an end of stream signal.
   */
  trait Emit[+R, -E, -A, +B] extends (ZIO[R, Option[E], Chunk[A]] => B) {

    def apply(v1: ZIO[R, Option[E], Chunk[A]]): B

    /**
     * Emits a chunk containing the specified values.
     */
    def chunk(as: Chunk[A]): B =
      apply(ZIO.succeedNow(as))

    /**
     * Terminates with a cause that dies with the specified `Throwable`.
     */
    def die(t: Throwable): B =
      apply(ZIO.die(t))

    /**
     * Terminates with a cause that dies with a `Throwable` with the specified
     * message.
     */
    def dieMessage(message: String): B =
      apply(ZIO.dieMessage(message))

    /**
     * Either emits the specified value if this `Exit` is a `Success` or else
     * terminates with the specified cause if this `Exit` is a `Failure`.
     */
    def done(exit: Exit[E, A]): B =
      apply(ZIO.done(exit.mapBoth(e => Some(e), a => Chunk(a))))

    /**
     * Terminates with an end of stream signal.
     */
    def end: B =
      apply(ZIO.fail(None))

    /**
     * Terminates with the specified error.
     */
    def fail(e: E): B =
      apply(ZIO.fail(Some(e)))

    /**
     * Either emits the success value of this effect or terminates the stream
     * with the failure value of this effect.
     */
    @deprecated("use fromZIOChunk", "2.0.0")
    def fromEffect(zio: ZIO[R, E, A]): B =
      fromZIO(zio)

    /**
     * Either emits the success value of this effect or terminates the stream
     * with the failure value of this effect.
     */
    @deprecated("use fromZIOChunk", "2.0.0")
    def fromEffectChunk(zio: ZIO[R, E, Chunk[A]]): B =
      fromZIOChunk(zio)

    /**
     * Either emits the success value of this effect or terminates the stream
     * with the failure value of this effect.
     */
    def fromZIO(zio: ZIO[R, E, A]): B =
      apply(zio.mapBoth(e => Some(e), a => Chunk(a)))

    /**
     * Either emits the success value of this effect or terminates the stream
     * with the failure value of this effect.
     */
    def fromZIOChunk(zio: ZIO[R, E, Chunk[A]]): B =
      apply(zio.mapError(e => Some(e)))

    /**
     * Terminates the stream with the specified cause.
     */
    def halt(cause: Cause[E]): B =
      apply(ZIO.failCause(cause.map(e => Some(e))))

    /**
     * Emits a chunk containing the specified value.
     */
    def single(a: A): B =
      apply(ZIO.succeedNow(Chunk(a)))
  }

  /**
   * Provides extension methods for streams that are sorted by distinct keys.
   */
  implicit final class SortedByKey[R, E, K, A](private val self: ZStream[R, E, (K, A)]) {

    /**
     * Zips this stream that is sorted by distinct keys and the specified
     * stream that is sorted by distinct keys to produce a new stream that is
     * sorted by distinct keys. Combines values associated with each key into a
     * tuple, using the specified values `defaultLeft` and `defaultRight` to
     * fill in missing values.
     *
     * This allows zipping potentially unbounded streams of data by key in
     * constant space but the caller is responsible for ensuring that the
     * streams are sorted by distinct keys.
     */
    final def zipAllSortedByKey[R1 <: R, E1 >: E, B](
      that: ZStream[R1, E1, (K, B)]
    )(defaultLeft: A, defaultRight: B)(implicit ord: Ordering[K]): ZStream[R1, E1, (K, (A, B))] =
      zipAllSortedByKeyWith(that)((_, defaultRight), (defaultLeft, _))((_, _))

    /**
     * Zips this stream that is sorted by distinct keys and the specified
     * stream that is sorted by distinct keys to produce a new stream that is
     * sorted by distinct keys. Keeps only values from this stream, using the
     * specified value `default` to fill in missing values.
     *
     * This allows zipping potentially unbounded streams of data by key in
     * constant space but the caller is responsible for ensuring that the
     * streams are sorted by distinct keys.
     */
    final def zipAllSortedByKeyLeft[R1 <: R, E1 >: E, B](
      that: ZStream[R1, E1, (K, B)]
    )(default: A)(implicit ord: Ordering[K]): ZStream[R1, E1, (K, A)] =
      zipAllSortedByKeyWith(that)(identity, _ => default)((a, _) => a)

    /**
     * Zips this stream that is sorted by distinct keys and the specified
     * stream that is sorted by distinct keys to produce a new stream that is
     * sorted by distinct keys. Keeps only values from that stream, using the
     * specified value `default` to fill in missing values.
     *
     * This allows zipping potentially unbounded streams of data by key in
     * constant space but the caller is responsible for ensuring that the
     * streams are sorted by distinct keys.
     */
    final def zipAllSortedByKeyRight[R1 <: R, E1 >: E, B](
      that: ZStream[R1, E1, (K, B)]
    )(default: B)(implicit ord: Ordering[K]): ZStream[R1, E1, (K, B)] =
      zipAllSortedByKeyWith(that)(_ => default, identity)((_, b) => b)

    /**
     * Zips this stream that is sorted by distinct keys and the specified
     * stream that is sorted by distinct keys to produce a new stream that is
     * sorted by distinct keys. Uses the functions `left`, `right`, and `both`
     * to handle the cases where a key and value exist in this stream, that
     * stream, or both streams.
     *
     * This allows zipping potentially unbounded streams of data by key in
     * constant space but the caller is responsible for ensuring that the
     * streams are sorted by distinct keys.
     */
    final def zipAllSortedByKeyWith[R1 <: R, E1 >: E, B, C](
      that: ZStream[R1, E1, (K, B)]
    )(left: A => C, right: B => C)(
      both: (A, B) => C
    )(implicit ord: Ordering[K]): ZStream[R1, E1, (K, C)] =
      zipAllSortedByKeyWithExec(that)(ExecutionStrategy.Parallel)(left, right)(both)

    /**
     * Zips this stream that is sorted by distinct keys and the specified
     * stream that is sorted by distinct keys to produce a new stream that is
     * sorted by distinct keys. Uses the functions `left`, `right`, and `both`
     * to handle the cases where a key and value exist in this stream, that
     * stream, or both streams.
     *
     * This allows zipping potentially unbounded streams of data by key in
     * constant space but the caller is responsible for ensuring that the
     * streams are sorted by distinct keys.
     *
     * The execution strategy `exec` will be used to determine whether to pull
     * from the streams sequentially or in parallel.
     */
    final def zipAllSortedByKeyWithExec[R1 <: R, E1 >: E, B, C](that: ZStream[R1, E1, (K, B)])(
      exec: ExecutionStrategy
    )(left: A => C, right: B => C)(both: (A, B) => C)(implicit ord: Ordering[K]): ZStream[R1, E1, (K, C)] = {

      sealed trait State
      case object DrainLeft                                extends State
      case object DrainRight                               extends State
      case object PullBoth                                 extends State
      final case class PullLeft(rightChunk: Chunk[(K, B)]) extends State
      final case class PullRight(leftChunk: Chunk[(K, A)]) extends State

      def pull(
        state: State,
        pullLeft: ZIO[R, Option[E], Chunk[(K, A)]],
        pullRight: ZIO[R1, Option[E1], Chunk[(K, B)]]
      ): ZIO[R1, Nothing, Exit[Option[E1], (Chunk[(K, C)], State)]] =
        state match {
          case DrainLeft =>
            pullLeft.fold(
              e => Exit.fail(e),
              leftChunk => Exit.succeed(leftChunk.map { case (k, a) => (k, left(a)) } -> DrainLeft)
            )
          case DrainRight =>
            pullRight.fold(
              e => Exit.fail(e),
              rightChunk => Exit.succeed(rightChunk.map { case (k, b) => (k, right(b)) } -> DrainRight)
            )
          case PullBoth =>
            exec match {
              case ExecutionStrategy.Sequential =>
                pullLeft.foldZIO(
                  {
                    case Some(e) => ZIO.succeedNow(Exit.fail(Some(e)))
                    case None    => pull(DrainRight, pullLeft, pullRight)
                  },
                  leftChunk =>
                    if (leftChunk.isEmpty) pull(PullBoth, pullLeft, pullRight)
                    else pull(PullRight(leftChunk), pullLeft, pullRight)
                )
              case _ =>
                pullLeft.unsome
                  .zipPar(pullRight.unsome)
                  .foldZIO(
                    e => ZIO.succeedNow(Exit.fail(Some(e))),
                    {
                      case (Some(leftChunk), Some(rightChunk)) =>
                        if (leftChunk.isEmpty && rightChunk.isEmpty) pull(PullBoth, pullLeft, pullRight)
                        else if (leftChunk.isEmpty) pull(PullLeft(rightChunk), pullLeft, pullRight)
                        else if (rightChunk.isEmpty) pull(PullRight(leftChunk), pullLeft, pullRight)
                        else ZIO.succeedNow(Exit.succeed(mergeSortedByKeyChunk(leftChunk, rightChunk)))
                      case (Some(leftChunk), None) =>
                        if (leftChunk.isEmpty) pull(DrainLeft, pullLeft, pullRight)
                        else ZIO.succeedNow(Exit.succeed(leftChunk.map { case (k, a) => (k, left(a)) } -> DrainLeft))
                      case (None, Some(rightChunk)) =>
                        if (rightChunk.isEmpty) pull(DrainRight, pullLeft, pullRight)
                        else ZIO.succeedNow(Exit.succeed(rightChunk.map { case (k, b) => (k, right(b)) } -> DrainRight))
                      case (None, None) => ZIO.succeedNow(Exit.fail(None))
                    }
                  )
            }
          case PullLeft(rightChunk) =>
            pullLeft.foldZIO(
              {
                case Some(e) => ZIO.succeedNow(Exit.fail(Some(e)))
                case None    => ZIO.succeedNow(Exit.succeed(rightChunk.map { case (k, b) => (k, right(b)) } -> DrainRight))
              },
              leftChunk =>
                if (leftChunk.isEmpty) pull(PullLeft(rightChunk), pullLeft, pullRight)
                else ZIO.succeedNow(Exit.succeed(mergeSortedByKeyChunk(leftChunk, rightChunk)))
            )
          case PullRight(leftChunk) =>
            pullRight.foldZIO(
              {
                case Some(e) => ZIO.succeedNow(Exit.fail(Some(e)))
                case None    => ZIO.succeedNow(Exit.succeed(leftChunk.map { case (k, a) => (k, left(a)) } -> DrainLeft))
              },
              rightChunk =>
                if (rightChunk.isEmpty) pull(PullRight(leftChunk), pullLeft, pullRight)
                else ZIO.succeedNow(Exit.succeed(mergeSortedByKeyChunk(leftChunk, rightChunk)))
            )
        }

      def mergeSortedByKeyChunk(leftChunk: Chunk[(K, A)], rightChunk: Chunk[(K, B)]): (Chunk[(K, C)], State) = {
        val builder       = ChunkBuilder.make[(K, C)]()
        var state         = null.asInstanceOf[State]
        val leftIterator  = leftChunk.iterator
        val rightIterator = rightChunk.iterator
        var leftTuple     = leftIterator.next()
        var rightTuple    = rightIterator.next()
        var k1            = leftTuple._1
        var a             = leftTuple._2
        var k2            = rightTuple._1
        var b             = rightTuple._2
        var loop          = true
        while (loop) {
          val compare = ord.compare(k1, k2)
          if (compare == 0) {
            builder += k1 -> both(a, b)
            if (leftIterator.hasNext && rightIterator.hasNext) {
              leftTuple = leftIterator.next()
              rightTuple = rightIterator.next()
              k1 = leftTuple._1
              a = leftTuple._2
              k2 = rightTuple._1
              b = rightTuple._2
            } else if (leftIterator.hasNext) {
              state = PullRight(Chunk.fromIterator(leftIterator))
              loop = false
            } else if (rightIterator.hasNext) {
              state = PullLeft(Chunk.fromIterator(rightIterator))
              loop = false
            } else {
              state = PullBoth
              loop = false
            }
          } else if (compare < 0) {
            builder += k1 -> left(a)
            if (leftIterator.hasNext) {
              leftTuple = leftIterator.next()
              k1 = leftTuple._1
              a = leftTuple._2
            } else {
              val rightBuilder = ChunkBuilder.make[(K, B)]()
              rightBuilder += rightTuple
              rightBuilder ++= rightIterator
              state = PullLeft(rightBuilder.result())
              loop = false
            }
          } else {
            builder += k2 -> right(b)
            if (rightIterator.hasNext) {
              rightTuple = rightIterator.next()
              k2 = rightTuple._1
              b = rightTuple._2
            } else {
              val leftBuilder = ChunkBuilder.make[(K, A)]()
              leftBuilder += leftTuple
              leftBuilder ++= leftIterator
              state = PullRight(leftBuilder.result())
              loop = false
            }
          }
        }
        (builder.result(), state)
      }

      self.combineChunks[R1, E1, State, (K, B), (K, C)](that)(PullBoth)(pull)
    }
  }
}<|MERGE_RESOLUTION|>--- conflicted
+++ resolved
@@ -815,13 +815,8 @@
   ): ZStream[R1, E1, O3] =
     ZStream[R1, E1, O3] {
       for {
-<<<<<<< HEAD
-        left  <- self.process.mapZIO(BufferedPull.make[R, E, O](_)) // type annotation required for Dotty
+        left <- self.process.mapZIO(BufferedPull.make[R, E, O](_)) // type annotation required for Dotty
         right <- that.process.mapZIO(BufferedPull.make[R1, E1, O2](_))
-=======
-        left <- self.process.mapM(BufferedPull.make[R, E, O](_)) // type annotation required for Dotty
-        right <- that.process.mapM(BufferedPull.make[R1, E1, O2](_))
->>>>>>> 1222b352
         pull <- ZStream
                   .unfoldZIO(s)(s => f(s, left.pullElement, right.pullElement).flatMap(ZIO.done(_).unsome))
                   .process
@@ -3287,15 +3282,8 @@
   /**
    * Fails the stream with given error if it does not produce a value after d duration.
    */
-<<<<<<< HEAD
   final def timeoutError[E1 >: E](e: => E1)(d: Duration): ZStream[R with Has[Clock], E1, O] =
-    self
-      .timeoutErrorCause(Cause.empty)(d)
-      .mapErrorCause(_ => Cause.fail(e))
-=======
-  final def timeoutError[E1 >: E](e: => E1)(d: Duration): ZStream[R with Clock, E1, O] =
-    self.timeoutTo[R with Clock, E1, O](d)(ZStream.fail(e))
->>>>>>> 1222b352
+    self.timeoutTo[R with Has[Clock], E1, O](d)(ZStream.fail(e))
 
   /**
    * Halts the stream with given cause if it does not produce a value after d duration.
@@ -3672,37 +3660,15 @@
                     (rightDone, leftFiber) => ZIO.done(rightDone).zipWith(leftFiber.join)((r, l) => (l, r, false))
                   )
                 }.flatMap { case (l, r, leftFirst) =>
-<<<<<<< HEAD
-                  ZStream.fromZIO(Ref.make(l(l.size - 1)) <*> Ref.make(r(r.size - 1))).flatMap {
-                    case (latestLeft, latestRight) =>
-                      ZStream.fromChunk(
-                        if (leftFirst) r.map(f(l(l.size - 1), _))
-                        else l.map(f(_, r(r.size - 1)))
-                      ) ++
-                        ZStream
-                          .repeatZIOOption(
-                            left.tap(chunk => latestLeft.set(chunk(chunk.size - 1))) <*> latestRight.get
-                          )
-                          .mergeWith(
-                            ZStream.repeatZIOOption(
-                              right.tap(chunk => latestRight.set(chunk(chunk.size - 1))) <*> latestLeft.get
-                            )
-                          )(
-                            { case (leftChunk, rightLatest) =>
-                              leftChunk.map(f(_, rightLatest))
-                            },
-                            { case (rightChunk, leftLatest) =>
-                              rightChunk.map(f(leftLatest, _))
-=======
-                  ZStream.fromEffect(Ref.make(l(l.size - 1) -> r(r.size - 1))).flatMap { latest =>
+                  ZStream.fromZIO(Ref.make(l(l.size - 1) -> r(r.size - 1))).flatMap { latest =>
                     ZStream.fromChunk(
                       if (leftFirst) r.map(f(l(l.size - 1), _))
                       else l.map(f(_, r(r.size - 1)))
                     ) ++
                       ZStream
-                        .repeatEffectOption(left)
-                        .mergeEither(ZStream.repeatEffectOption(right))
-                        .mapM {
+                        .repeatZIOOption(left)
+                        .mergeEither(ZStream.repeatZIOOption(right))
+                        .mapZIO {
                           case Left(leftChunk) =>
                             latest.modify { case (_, rightLatest) =>
                               (leftChunk.map(f(_, rightLatest)), (leftChunk(leftChunk.size - 1), rightLatest))
@@ -3710,7 +3676,6 @@
                           case Right(rightChunk) =>
                             latest.modify { case (leftLatest, _) =>
                               (rightChunk.map(f(leftLatest, _)), (leftLatest, rightChunk(rightChunk.size - 1)))
->>>>>>> 1222b352
                             }
                         }
                         .flatMap(ZStream.fromChunk(_))
@@ -5166,8 +5131,8 @@
     def failCause[E](c: Cause[E]): IO[Option[E], Nothing]                         = IO.failCause(c).mapError(Some(_))
     @deprecated("use failCause", "2.0.0")
     def halt[E](c: Cause[E]): IO[Option[E], Nothing] = failCause(c)
-    def empty[A]: IO[Nothing, Chunk[A]]              = UIO(Chunk.empty)
-    val end: IO[Option[Nothing], Nothing]            = IO.fail(None)
+    def empty[A]: IO[Nothing, Chunk[A]]   = UIO(Chunk.empty)
+    val end: IO[Option[Nothing], Nothing] = IO.fail(None)
   }
 
   private[zio] case class BufferedPull[R, E, A](
