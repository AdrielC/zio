/*
 * Copyright 2017-2020 John A. De Goes and the ZIO Contributors
 *
 * Licensed under the Apache License, Version 2.0 (the "License");
 * you may not use this file except in compliance with the License.
 * You may obtain a copy of the License at
 *
 *     http://www.apache.org/licenses/LICENSE-2.0
 *
 * Unless required by applicable law or agreed to in writing, software
 * distributed under the License is distributed on an "AS IS" BASIS,
 * WITHOUT WARRANTIES OR CONDITIONS OF ANY KIND, either express or implied.
 * See the License for the specific language governing permissions and
 * limitations under the License.
 */

package zio.stream

import zio._
import zio.stacktracer.TracingImplicits.disableAutoTrace

/**
 * A `Take[E, A]` represents a single `take` from a queue modeling a stream of
 * values. A `Take` may be a failure cause `Cause[E]`, an chunk value `A` or an
 * end-of-stream marker.
 */
case class Take[+E, +A](exit: Exit[Option[E], Chunk[A]]) extends AnyVal {

  /**
   * Transforms `Take[E, A]` to `ZIO[R, E, B]`.
   */
  def done[R](implicit trace: ZTraceElement): ZIO[R, Option[E], Chunk[A]] =
    IO.done(exit)

  /**
   * Folds over the failure cause, success value and end-of-stream marker to
   * yield a value.
   */
  def fold[Z](end: => Z, error: Cause[E] => Z, value: Chunk[A] => Z): Z =
    exit.fold(Cause.flipCauseOption(_).fold(end)(error), value)

  /**
   * Effectful version of [[Take#fold]].
   *
   * Folds over the failure cause, success value and end-of-stream marker to
   * yield an effect.
   */
  @deprecated("use foldZIO", "2.0.0")
  def foldM[R, E1, Z](
    end: => ZIO[R, E1, Z],
    error: Cause[E] => ZIO[R, E1, Z],
    value: Chunk[A] => ZIO[R, E1, Z]
  )(implicit trace: ZTraceElement): ZIO[R, E1, Z] =
    foldZIO(end, error, value)

  /**
   * Effectful version of [[Take#fold]].
   *
   * Folds over the failure cause, success value and end-of-stream marker to
   * yield an effect.
   */
  def foldZIO[R, E1, Z](
    end: => ZIO[R, E1, Z],
    error: Cause[E] => ZIO[R, E1, Z],
    value: Chunk[A] => ZIO[R, E1, Z]
  )(implicit trace: ZTraceElement): ZIO[R, E1, Z] =
    exit.foldZIO(Cause.flipCauseOption(_).fold(end)(error), value)

  /**
   * Checks if this `take` is done (`Take.end`).
   */
  def isDone: Boolean =
    exit.fold(Cause.flipCauseOption(_).isEmpty, _ => false)

  /**
   * Checks if this `take` is a failure.
   */
  def isFailure: Boolean =
    exit.fold(Cause.flipCauseOption(_).nonEmpty, _ => false)

  /**
   * Checks if this `take` is a success.
   */
  def isSuccess: Boolean =
    exit.fold(_ => false, _ => true)

  /**
   * Transforms `Take[E, A]` to `Take[E, B]` by applying function `f`.
   */
  def map[B](f: A => B): Take[E, B] =
    Take(exit.map(_.map(f)))

  /**
   * Returns an effect that effectfully "peeks" at the success of this take.
   */
  def tap[R, E1](f: Chunk[A] => ZIO[R, E1, Any])(implicit trace: ZTraceElement): ZIO[R, E1, Unit] =
    exit.foreach(f).unit
}

object Take {

  /**
   * Creates a `Take[Nothing, A]` with a singleton chunk.
   */
  def single[A](a: A): Take[Nothing, A] =
    Take(Exit.succeed(Chunk.single(a)))

  /**
   * Creates a `Take[Nothing, A]` with the specified chunk.
   */
  def chunk[A](as: Chunk[A]): Take[Nothing, A] =
    Take(Exit.succeed(as))

  /**
   * Creates a failing `Take[E, Nothing]` with the specified failure.
   */
  def fail[E](e: E): Take[E, Nothing] =
    Take(Exit.fail(Some(e)))

  /**
<<<<<<< HEAD
   * Creates a failing `Take[E, Nothing]` with the specified cause.
   */
  def failCause[E](c: Cause[E]): Take[E, Nothing] =
    Take(Exit.failCause(c.map(Some(_))))

  /**
   * Creates an effect from `ZIO[R, E,A]` that does not fail, but succeeds with the `Take[E, A]`.
   * Error from stream when pulling is converted to `Take.halt`. Creates a singleton chunk.
=======
   * Creates an effect from `ZIO[R, E,A]` that does not fail, but succeeds with
   * the `Take[E, A]`. Error from stream when pulling is converted to
   * `Take.halt`. Creates a singleton chunk.
>>>>>>> 26bd9d6e
   */
  @deprecated("use fromZIO", "2.0.0")
  def fromEffect[R, E, A](zio: ZIO[R, E, A])(implicit trace: ZTraceElement): URIO[R, Take[E, A]] =
    fromZIO(zio)

  /**
   * Creates an effect from `ZIO[R, E,A]` that does not fail, but succeeds with
   * the `Take[E, A]`. Error from stream when pulling is converted to
   * `Take.failCause`. Creates a singleton chunk.
   */
  def fromZIO[R, E, A](zio: ZIO[R, E, A])(implicit trace: ZTraceElement): URIO[R, Take[E, A]] =
    zio.foldCause(failCause, single)

  /**
   * Creates effect from `Pull[R, E, A]` that does not fail, but succeeds with
   * the `Take[E, A]`. Error from stream when pulling is converted to
<<<<<<< HEAD
   * `Take.failCause`, end of stream to `Take.end`.
=======
   * `Take.halt`, end of stream to `Take.end`.
>>>>>>> 26bd9d6e
   */
  def fromPull[R, E, A](pull: ZStream.Pull[R, E, A])(implicit trace: ZTraceElement): URIO[R, Take[E, A]] =
    pull.foldCause(Cause.flipCauseOption(_).fold[Take[E, Nothing]](end)(failCause), chunk)

  /**
   * Creates a failing `Take[E, Nothing]` with the specified cause.
   */
  @deprecated("use failCause", "2.0.0")
  def halt[E](c: Cause[E]): Take[E, Nothing] =
    failCause(c)

  /**
   * Creates a failing `Take[Nothing, Nothing]` with the specified throwable.
   */
  def die(t: Throwable): Take[Nothing, Nothing] =
    Take(Exit.die(t))

  /**
   * Creates a failing `Take[Nothing, Nothing]` with the specified error
   * message.
   */
  def dieMessage(msg: String): Take[Nothing, Nothing] =
    Take(Exit.die(new RuntimeException(msg)))

  /**
   * Creates a `Take[E, A]` from `Exit[E, A]`.
   */
  def done[E, A](exit: Exit[E, A]): Take[E, A] =
    Take(exit.mapError[Option[E]](Some(_)).map(Chunk.single))

  /**
   * End-of-stream marker
   */
  val end: Take[Nothing, Nothing] =
    Take(Exit.fail(None))
}<|MERGE_RESOLUTION|>--- conflicted
+++ resolved
@@ -118,20 +118,15 @@
     Take(Exit.fail(Some(e)))
 
   /**
-<<<<<<< HEAD
    * Creates a failing `Take[E, Nothing]` with the specified cause.
    */
   def failCause[E](c: Cause[E]): Take[E, Nothing] =
     Take(Exit.failCause(c.map(Some(_))))
 
   /**
-   * Creates an effect from `ZIO[R, E,A]` that does not fail, but succeeds with the `Take[E, A]`.
-   * Error from stream when pulling is converted to `Take.halt`. Creates a singleton chunk.
-=======
    * Creates an effect from `ZIO[R, E,A]` that does not fail, but succeeds with
    * the `Take[E, A]`. Error from stream when pulling is converted to
    * `Take.halt`. Creates a singleton chunk.
->>>>>>> 26bd9d6e
    */
   @deprecated("use fromZIO", "2.0.0")
   def fromEffect[R, E, A](zio: ZIO[R, E, A])(implicit trace: ZTraceElement): URIO[R, Take[E, A]] =
@@ -148,11 +143,7 @@
   /**
    * Creates effect from `Pull[R, E, A]` that does not fail, but succeeds with
    * the `Take[E, A]`. Error from stream when pulling is converted to
-<<<<<<< HEAD
    * `Take.failCause`, end of stream to `Take.end`.
-=======
-   * `Take.halt`, end of stream to `Take.end`.
->>>>>>> 26bd9d6e
    */
   def fromPull[R, E, A](pull: ZStream.Pull[R, E, A])(implicit trace: ZTraceElement): URIO[R, Take[E, A]] =
     pull.foldCause(Cause.flipCauseOption(_).fold[Take[E, Nothing]](end)(failCause), chunk)
