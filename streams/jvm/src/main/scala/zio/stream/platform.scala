--- conflicted
+++ resolved
@@ -9,110 +9,10 @@
 import java.nio.file.StandardOpenOption._
 import java.nio.file.{OpenOption, Path, Paths}
 import java.nio.{Buffer, ByteBuffer}
-<<<<<<< HEAD
-import java.{util => ju}
-=======
 import java.security.MessageDigest
 import java.util.zip.{DataFormatException, Inflater}
 import java.{util => ju}
 import scala.annotation.tailrec
-
-trait ZSinkPlatformSpecificConstructors {
-  self: ZSink.type =>
-
-  /**
-   * Creates a sink which digests incoming bytes using Java's MessageDigest
-   * class, returning in a single byte chunk with the digest value once the
-   * stream completes.
-   *
-   * @param createDigest
-   *   A block that creates an empty MessageDirect, typically by invoking
-   *   MessageDigest.getInstance with e.g. "SHA-1" or "SHA-256".
-   */
-  def digest(createDigest: => MessageDigest): ZSink[Any, Nothing, Byte, Nothing, Chunk[Byte]] =
-    ZSink {
-      for {
-        digest <- ZManaged.succeed(createDigest)
-      } yield { (optChunk: Option[Chunk[Byte]]) =>
-        optChunk match {
-          case None =>
-            ZIO.fail((Right(Chunk.fromArray(digest.digest())), Chunk.empty))
-          case Some(chunk) =>
-            ZIO.succeed {
-              digest.update(chunk.toArray)
-            }
-        }
-      }
-    }
-
-  /**
-   * Uses the provided `OutputStream` to create a [[ZSink]] that consumes byte
-   * chunks and writes them to the `OutputStream`. The sink will yield the count
-   * of bytes written.
-   *
-   * The caller of this function is responsible for closing the `OutputStream`.
-   */
-  final def fromOutputStream(
-    os: OutputStream
-  ): ZSink[Blocking, IOException, Byte, Byte, Long] = fromOutputStreamManaged(ZManaged.succeedNow(os))
-
-  /**
-   * Uses the provided `OutputStream` resource to create a [[ZSink]] that
-   * consumes byte chunks and writes them to the `OutputStream`. The sink will
-   * yield the count of bytes written.
-   *
-   * The `OutputStream` will be automatically closed after the stream is
-   * finished or an error occurred.
-   */
-  final def fromOutputStreamManaged(
-    os: ZManaged[Blocking, IOException, OutputStream]
-  ): ZSink[Blocking, IOException, Byte, Byte, Long] =
-    ZSink.managed(os) { out =>
-      ZSink.foldLeftChunksM(0L) { (bytesWritten, byteChunk: Chunk[Byte]) =>
-        blocking.effectBlockingInterrupt {
-          val bytes = byteChunk.toArray
-          out.write(bytes)
-          bytesWritten + bytes.length
-        }.refineOrDie { case e: IOException =>
-          e
-        }
-      }
-    }
-
-  /**
-   * Uses the provided `Path` to create a [[ZSink]] that consumes byte chunks
-   * and writes them to the `File`. The sink will yield count of bytes written.
-   */
-  final def fromFile(
-    path: => Path,
-    position: Long = 0L,
-    options: Set[OpenOption] = Set(WRITE, TRUNCATE_EXISTING, CREATE)
-  ): ZSink[Blocking, Throwable, Byte, Byte, Long] = {
-    val managedChannel = ZManaged.make(
-      blocking
-        .effectBlockingInterrupt(
-          FileChannel
-            .open(
-              path,
-              options.foldLeft(new ju.HashSet[OpenOption]()) { (acc, op) =>
-                acc.add(op); acc
-              } // for avoiding usage of different Java collection converters for different scala versions
-            )
-            .position(position)
-        )
-    )(chan => effectBlocking(chan.close()).orDie)
-
-    val writer: ZSink[Blocking, Throwable, Byte, Byte, Unit] = ZSink.managed(managedChannel) { chan =>
-      ZSink.foreachChunk[Blocking, Throwable, Byte](byteChunk =>
-        blocking.effectBlockingInterrupt {
-          chan.write(ByteBuffer.wrap(byteChunk.toArray))
-        }
-      )
-    }
-    writer &> ZSink.count
-  }
-}
->>>>>>> fa291441
 
 trait ZStreamPlatformSpecificConstructors {
   self: ZStream.type =>
@@ -687,6 +587,26 @@
   self: ZSink.type =>
 
   /**
+   * Creates a sink which digests incoming bytes using Java's MessageDigest
+   * class, returning the digest value.
+   */
+  def digest(digest: => MessageDigest): ZSink[Any, Nothing, Byte, Nothing, Chunk[Byte]] =
+    ZSink.suspend {
+
+      def loop(digest: MessageDigest): ZChannel[Any, Nothing, Chunk[Byte], Any, Nothing, Nothing, Chunk[Byte]] =
+        ZChannel.readWithCause[Any, Nothing, Chunk[Byte], Any, Nothing, Nothing, Chunk[Byte]](
+          in =>
+            ZChannel
+              .succeedNow(digest.update(in.toArray))
+              .zipRight[Any, Nothing, Chunk[Byte], Any, Nothing, Nothing, Chunk[Byte]](loop(digest)),
+          cause => ZChannel.failCause(cause),
+          _ => ZChannel.succeedNow(Chunk.fromArray(digest.digest))
+        )
+
+      new ZSink(loop(digest))
+    }
+
+  /**
    * Uses the provided `File` to create a [[ZSink]] that consumes byte chunks
    * and writes them to the `File`. The sink will yield count of bytes written.
    */
