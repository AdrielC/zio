--- conflicted
+++ resolved
@@ -340,11 +340,38 @@
             .runCollect
         )(equalTo(Chunk(3, 4, 5, 1, 2, 3, 4, 5)))
       ),
-<<<<<<< HEAD
       suite("dropWhileZIO")(
         test("happy path")(
-=======
-      testM("groupAdjacentBy")(
+          assertM(
+            ZStream(1, 2, 3, 4, 5, 1, 2, 3, 4, 5)
+              .aggregate(ZTransducer.dropWhileZIO(x => UIO(x < 3)))
+              .runCollect
+          )(equalTo(Chunk(3, 4, 5, 1, 2, 3, 4, 5)))
+        )
+        // test("error")(
+        //   assertM {
+        //     (ZStream(1,2,3) ++ ZStream.fail("Aie") ++ ZStream(5,1,2,3,4,5))
+        //       .aggregate(ZTransducer.dropWhileZIO(x => UIO(x < 3)))
+        //       .either
+        //       .runCollect
+        //   }(equalTo(Chunk(Right(3),Left("Aie"),Right(5),Right(1),Right(2),Right(3),Right(4),Right(5))))
+        // )
+      ),
+      test("fromFunction")(
+        assertM(
+          ZStream(1, 2, 3, 4, 5)
+            .aggregate(ZTransducer.fromFunction[Int, String](_.toString))
+            .runCollect
+        )(equalTo(Chunk("1", "2", "3", "4", "5")))
+      ),
+      test("fromFunctionZIO")(
+        assertM(
+          ZStream("1", "2", "3", "4", "5")
+            .transduce(ZTransducer.fromFunctionZIO[Any, Throwable, String, Int](s => Task(s.toInt)))
+            .runCollect
+        )(equalTo(Chunk(1, 2, 3, 4, 5)))
+      ),
+      test("groupAdjacentBy")(
         assertM(
           ZStream((1, 1), (1, 2), (1, 3), (2, 1), (2, 2), (1, 4))
             .aggregate(ZTransducer.groupAdjacentBy(_._1))
@@ -358,38 +385,6 @@
             )
           )
         )
-      ),
-      suite("dropWhileM")(
-        testM("happy path")(
->>>>>>> 53d8933b
-          assertM(
-            ZStream(1, 2, 3, 4, 5, 1, 2, 3, 4, 5)
-              .aggregate(ZTransducer.dropWhileZIO(x => UIO(x < 3)))
-              .runCollect
-          )(equalTo(Chunk(3, 4, 5, 1, 2, 3, 4, 5)))
-        )
-        // test("error")(
-        //   assertM {
-        //     (ZStream(1,2,3) ++ ZStream.fail("Aie") ++ ZStream(5,1,2,3,4,5))
-        //       .aggregate(ZTransducer.dropWhileZIO(x => UIO(x < 3)))
-        //       .either
-        //       .runCollect
-        //   }(equalTo(Chunk(Right(3),Left("Aie"),Right(5),Right(1),Right(2),Right(3),Right(4),Right(5))))
-        // )
-      ),
-      test("fromFunction")(
-        assertM(
-          ZStream(1, 2, 3, 4, 5)
-            .aggregate(ZTransducer.fromFunction[Int, String](_.toString))
-            .runCollect
-        )(equalTo(Chunk("1", "2", "3", "4", "5")))
-      ),
-      test("fromFunctionZIO")(
-        assertM(
-          ZStream("1", "2", "3", "4", "5")
-            .transduce(ZTransducer.fromFunctionZIO[Any, Throwable, String, Int](s => Task(s.toInt)))
-            .runCollect
-        )(equalTo(Chunk(1, 2, 3, 4, 5)))
       ),
       suite("splitLines")(
         test("preserves data")(
