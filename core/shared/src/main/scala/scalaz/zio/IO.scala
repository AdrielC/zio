// Copyright (C) 2017-2018 John A. De Goes. All rights reserved.
package scalaz.zio

import scala.annotation.switch
import scala.concurrent.duration._

import scala.concurrent.ExecutionContext

/**
 * An `IO[E, A]` ("Eye-Oh of Eeh Aye") is an immutable data structure that
 * describes an effectful action that may fail with an `E`, run forever, or
 * produce a single `A` at some point in the future.
 *
 * Conceptually, this structure is equivalent to `EitherT[F, E, A]` for some
 * infallible effect monad `F`, but because monad transformers perform poorly
 * in Scala, this structure bakes in the `EitherT` without runtime overhead.
 *
 * `IO` values are ordinary immutable values, and may be used like any other
 * values in purely functional code. Because `IO` values just *describe*
 * effects, which must be interpreted by a separate runtime system, they are
 * entirely pure and do not violate referential transparency.
 *
 * `IO` values can efficiently describe the following classes of effects:
 *
 *  - '''Pure Values''' &mdash; `IO.point`
 *  - '''Synchronous Effects''' &mdash; `IO.sync`
 *  - '''Asynchronous Effects''' &mdash; `IO.async`
 *  - '''Concurrent Effects''' &mdash; `io.fork`
 *  - '''Resource Effects''' &mdash; `io.bracket`
 *
 * The concurrency model is based on ''fibers'', a user-land lightweight thread,
 * which permit cooperative multitasking, fine-grained interruption, and very
 * high performance with large numbers of concurrently executing fibers.
 *
 * `IO` values compose with other `IO` values in a variety of ways to build
 * complex, rich, interactive applications. See the methods on `IO` for more
 * details about how to compose `IO` values.
 *
 * In order to integrate with Scala, `IO` values must be interpreted into the
 * Scala runtime. This process of interpretation executes the effects described
 * by a given immutable `IO` value. For more information on interpreting `IO`
 * values, see the default interpreter in `RTS` or the safe main function in
 * `App`.
 */
sealed abstract class IO[+E, +A] extends Serializable { self =>

  /**
   * Maps an `IO[E, A]` into an `IO[E, B]` by applying the specified `A => B` function
   * to the output of this action. Repeated applications of `map`
   * (`io.map(f1).map(f2)...map(f10000)`) are guaranteed stack safe to a depth
   * of at least 10,000.
   */
  final def map[B](f: A => B): IO[E, B] = (self.tag: @switch) match {
    case IO.Tags.Point =>
      val io = self.asInstanceOf[IO.Point[A]]

      new IO.Point(() => f(io.value()))

    case IO.Tags.Strict =>
      val io = self.asInstanceOf[IO.Strict[A]]

      new IO.Strict(f(io.value))

    case IO.Tags.Fail => self.asInstanceOf[IO[E, B]]

    case _ => new IO.FlatMap(self, (a: A) => new IO.Strict(f(a)))
  }

  /**
   * Maps an `IO[E, A]` into an `IO[E2, B]` by applying the specified `E => E2` and
   * `A => B` functions to the output of this action. Repeated applications of `bimap`
   * (`io.bimap(f1, g1).bimap(f2, g2)...bimap(f10000, g20000)`) are guaranteed stack safe to a depth
   * of at least 10,000.
   */
  final def bimap[E2, B](f: E => E2, g: A => B): IO[E2, B] = (self.tag: @switch) match {
    case IO.Tags.Point =>
      val io = self.asInstanceOf[IO.Point[A]]

      new IO.Point(() => g(io.value()))

    case IO.Tags.Strict =>
      val io = self.asInstanceOf[IO.Strict[A]]

      new IO.Strict(g(io.value))

    case IO.Tags.SyncEffect =>
      val io = self.asInstanceOf[IO.SyncEffect[A]]

      new IO.SyncEffect(() => g(io.effect()))

    case IO.Tags.Fail =>
      val io = self.asInstanceOf[IO.Fail[E]]

      new IO.Fail(f(io.error), io.defects)

    case _ => new IO.Redeem(self, (e: E) => new IO.Fail(f(e), Nil), (a: A) => new IO.Strict(g(a)))
  }

  /**
   * Creates a composite action that represents this action followed by another
   * one that may depend on the value produced by this one.
   *
   * {{{
   * val parsed = readFile("foo.txt").flatMap(file => parseFile(file))
   * }}}
   */
  final def flatMap[E1 >: E, B](f0: A => IO[E1, B]): IO[E1, B] = new IO.FlatMap(self, f0)

  /**
   * Forks this action into its own separate fiber, returning immediately
   * without the value produced by this action.
   *
   * The `Fiber[E, A]` returned by this action can be used to interrupt the
   * forked fiber with some exception, or to join the fiber to "await" its
   * computed value.
   *
   * {{{
   * for {
   *   fiber <- subtask.fork
   *   // Do stuff...
   *   a <- subtask.join
   * } yield a
   * }}}
   */
  final def fork: IO[Nothing, Fiber[E, A]] = new IO.Fork(this, None)

  /**
   * A more powerful version of `fork` that allows specifying a handler to be
   * invoked on any exceptions that are not handled by the forked fiber.
   */
  final def fork0(handler: List[Throwable] => IO[Nothing, Unit]): IO[Nothing, Fiber[E, A]] =
    new IO.Fork(this, Some(handler))

  /**
   * Executes both this action and the specified action in parallel,
   * combining their results using given function `f`.
   * If either individual action fails, then the returned action will fail.
   *
   * TODO: Replace with optimized primitive.
   */
  final def parWith[E1 >: E, B, C](that: IO[E1, B])(f: (A, B) => C): IO[E1, C] = {
    def coordinate[A, B](f: (A, B) => C)(winner: Fiber[E1, A], loser: Fiber[E1, B]): IO[E1, C] =
      winner.observe.flatMap {
        case ExitResult.Completed(_)   => winner.zipWith(loser)(f).join
        case ExitResult.Failed(e, ts)  => loser.interrupt *> IO.fail0(e, ts)
        case ExitResult.Terminated(ts) => loser.interrupt *> IO.terminate0(ts)
      }
    (self raceWith that)(coordinate(f), coordinate((y: B, x: A) => f(x, y)))
  }

  /**
   * Executes both this action and the specified action in parallel,
   * returning a tuple of their results. If either individual action fails,
   * then the returned action will fail.
   */
  final def par[E1 >: E, B](that: IO[E1, B]): IO[E1, (A, B)] =
    self.parWith(that)((a, b) => (a, b))

  /**
   * Races this action with the specified action, returning the first
   * result to produce an `A`, whichever it is. If neither action succeeds,
   * then the action will fail with some error.
   */
  final def race[E1 >: E, A1 >: A](that: IO[E1, A1]): IO[E1, A1] =
    raceBoth(that).map(_.merge)

  /**
   * Races this action with the specified action, returning the first
   * result to produce a value, whichever it is. If neither action succeeds,
   * then the action will fail with some error.
   */
  final def raceBoth[E1 >: E, B](that: IO[E1, B]): IO[E1, Either[A, B]] =
    raceWith(that)(_.join.map(Left(_)) <* _.interrupt, _.join.map(Right(_)) <* _.interrupt)

  /**
   * Races this action with the specified action, invoking the
   * specified finisher as soon as one value or the other has been computed.
   */
  final def raceWith[E1, E2, B, C](
    that: IO[E1, B]
  )(
    leftWins: (Fiber[E, A], Fiber[E1, B]) => IO[E2, C],
    rightWins: (Fiber[E1, B], Fiber[E, A]) => IO[E2, C]
  ): IO[E2, C] = {
    def arbiter[E0, E1, A, B](
      f: (Fiber[E0, A], Fiber[E1, B]) => IO[E2, C],
      winner: Fiber[E0, A],
      loser: Fiber[E1, B],
      race: Ref[IO.Race],
      done: Promise[E2, C]
    )(res: ExitResult[E0, A]): IO[Nothing, _] =
      race
        .modify(r => r.won(res.succeeded) -> r.next(res.succeeded))
        .flatMap(IO.when(_)(f(winner, loser).run.flatMap(done.done(_)).void))

    (for {
      done  <- Promise.make[E2, C]
      race  <- Ref[IO.Race](IO.Race.Started)
      left  <- self.fork
      right <- that.fork
      _     <- left.observe.flatMap(arbiter(leftWins, left, right, race, done)).fork
      _     <- right.observe.flatMap(arbiter(rightWins, right, left, race, done)).fork
      c     <- done.get
    } yield c).supervised
  }

  /**
   * Executes this action and returns its value, if it succeeds, but
   * otherwise executes the specified action.
   */
  final def orElse[E2, A1 >: A](that: => IO[E2, A1]): IO[E2, A1] =
    self <> that

  /**
   * Executes this action and returns its value, if it succeeds, but
   * otherwise executes the specified action.
   */
  final def <>[E2, A1 >: A](that: => IO[E2, A1]): IO[E2, A1] =
    self.redeem(_ => that, IO.now)

  /**
   * Executes this action and returns its value, if it succeeds, but
   * otherwise executes the specified action.
   */
  final def <||>[E2, B](that: => IO[E2, B]): IO[E2, Either[A, B]] =
    self.redeem(_ => that.map(Right(_)), IO.nowLeft)

  /**
   * Maps over the error type. This can be used to lift a "smaller" error into
   * a "larger" error.
   */
  final def leftMap[E2](f: E => E2): IO[E2, A] =
    self.redeem[E2, A](f.andThen(IO.fail), IO.now)

  /**
   * Recovers from errors by accepting one action to execute for the case of an
   * error, and one action to execute for the case of success.
   *
   * This method has better performance than `attempt` since no intermediate
   * value is allocated and does not require subsequent calls to `flatMap` to
   * define the next action.
   *
   * The error parameter of the returned `IO` may be chosen arbitrarily, since
   * it will depend on the `IO`s returned by the given continuations.
   */
  final def redeem[E2, B](err: E => IO[E2, B], succ: A => IO[E2, B]): IO[E2, B] =
    (self.tag: @switch) match {
      case IO.Tags.Fail =>
        val io = self.asInstanceOf[IO.Fail[E]]
        err(io.error)

      case _ => new IO.Redeem(self, err, succ)
    }

  /**
   * Less powerful version of `redeem` which always returns a successful
   * `IO[E2, B]` after applying one of the given mapping functions depending
   * on the result of `this` `IO`
   */
  final def redeemPure[E2, B](err: E => B, succ: A => B): IO[E2, B] =
    redeem(err.andThen(IO.now), succ.andThen(IO.now))

  /**
   * Executes this action, capturing both failure and success and returning
   * the result in an `Either`. This method is useful for recovering from
   * `IO` actions that may fail.
   *
   * The error parameter of the returned `IO` is Nothing, since
   * it is guaranteed the `IO` action does not raise any errors.
   */
  final def attempt: IO[Nothing, Either[E, A]] =
    self.redeem[Nothing, Either[E, A]](IO.nowLeft, IO.nowRight)

  /**
   * When this action represents acquisition of a resource (for example,
   * opening a file, launching a thread, etc.), `bracket` can be used to ensure
   * the acquisition is not interrupted and the resource is released.
   *
   * The function does two things:
   *
   * 1. Ensures this action, which acquires the resource, will not be
   * interrupted. Of course, acquisition may fail for internal reasons (an
   * uncaught exception).
   * 2. Ensures the `release` action will not be interrupted, and will be
   * executed so long as this action successfully acquires the resource.
   *
   * In between acquisition and release of the resource, the `use` action is
   * executed.
   *
   * If the `release` action fails, then the entire action will fail even
   * if the `use` action succeeds. If this fail-fast behavior is not desired,
   * errors produced by the `release` action can be caught and ignored.
   *
   * {{{
   * openFile("data.json").bracket(closeFile) { file =>
   *   for {
   *     header <- readHeader(file)
   *     ...
   *   } yield result
   * }
   * }}}
   */
  final def bracket[E1 >: E, B](release: A => IO[Nothing, Unit])(use: A => IO[E1, B]): IO[E1, B] =
    IO.bracket[E1, A, B](this)(release)(use)

  /**
   * A more powerful version of `bracket` that provides information on whether
   * or not `use` succeeded to the release action.
   */
  final def bracket0[E1 >: E, B](
    release: (A, ExitResult[E1, B]) => IO[Nothing, Unit]
  )(use: A => IO[E1, B]): IO[E1, B] =
    IO.bracket0[E1, A, B](this)(release)(use)

  /**
   * A less powerful variant of `bracket` where the value produced by this
   * action is not needed.
   */
  final def bracket_[E1 >: E, B](release: IO[Nothing, Unit])(use: IO[E1, B]): IO[E1, B] =
    IO.bracket[E1, A, B](self)(_ => release)(_ => use)

  /**
   * Executes the specified finalizer, whether this action succeeds, fails, or
   * is interrupted. This method should not be used for cleaning up resources,
   * because it's possible the fiber will be interrupted after acquisition but
   * before the finalizer is added.
   */
  final def ensuring(finalizer: IO[Nothing, Unit]): IO[E, A] =
    new IO.Ensuring(self, finalizer)

  /**
   * Executes the release action only if there was an error.
   */
  final def bracketOnError[E1 >: E, B](release: A => IO[Nothing, Unit])(use: A => IO[E1, B]): IO[E1, B] =
    IO.bracket0[E1, A, B](this)(
      (a: A, eb: ExitResult[E1, B]) =>
        eb match {
          case ExitResult.Failed(_, _)  => release(a)
          case ExitResult.Terminated(_) => release(a)
          case _                        => IO.unit
        }
    )(use)

  final def managed(release: A => IO[Nothing, Unit]): Managed[E, A] =
    Managed[E, A](this)(release)

  /**
   * Runs the specified action if this action errors, providing the error to the
   * action if it exists. The provided action will not be interrupted.
   */
  final def onError(cleanup: ExitResult[E, Nothing] => IO[Nothing, Unit]): IO[E, A] =
    IO.bracket0(IO.unit)(
      (_, eb: ExitResult[E, A]) =>
        eb match {
          case ExitResult.Completed(_)   => IO.unit
          case ExitResult.Failed(e, ts)  => cleanup(ExitResult.Failed(e, ts))
          case ExitResult.Terminated(ts) => cleanup(ExitResult.Terminated(ts))
        }
    )(_ => self)

  /**
   * Runs the specified action if this action is terminated, either because of
   * a defect or because of interruption.
   */
  final def onTermination(cleanup: List[Throwable] => IO[Nothing, Unit]): IO[E, A] =
    IO.bracket0(IO.unit)(
      (_, eb: ExitResult[E, A]) =>
        eb match {
          case ExitResult.Terminated(ts) => cleanup(ts)
          case _                         => IO.unit
        }
    )(_ => self)

  /**
   * Supervises this action, which ensures that any fibers that are forked by
   * the action are interrupted when this action completes.
   */
  final def supervised: IO[E, A] = IO.supervise(self)

  /**
   * Supervises this action, which ensures that any fibers that are forked by
   * the action are handled by the provided supervisor.
   */
  final def supervised(supervisor: Iterable[Fiber[_, _]] => IO[Nothing, Unit]): IO[E, A] =
    IO.superviseWith(self)(supervisor)

  /**
   * Performs this action non-interruptibly. This will prevent the action from
   * being terminated externally, but the action may fail for internal reasons
   * (e.g. an uncaught error) or terminate due to defect.
   */
  final def uninterruptibly: IO[E, A] = new IO.Uninterruptible(self)

  /**
   * Recovers from all errors.
   *
   * {{{
   * openFile("config.json").catchAll(_ => IO.now(defaultConfig))
   * }}}
   */
  final def catchAll[E2, A1 >: A](h: E => IO[E2, A1]): IO[E2, A1] =
    self.redeem[E2, A1](h, IO.now)

  /**
   * Recovers from some or all of the error cases.
   *
   * {{{
   * openFile("data.json").catchSome {
   *   case FileNotFoundException(_) => openFile("backup.json")
   * }
   * }}}
   */
  final def catchSome[E1 >: E, A1 >: A](pf: PartialFunction[E, IO[E1, A1]]): IO[E1, A1] = {
    def tryRescue(t: E): IO[E1, A1] = pf.applyOrElse(t, (_: E) => IO.fail[E1](t))

    self.redeem[E1, A1](tryRescue, IO.now)
  }

  /**
   * Maps this action to the specified constant while preserving the
   * effects of this action.
   */
  final def const[B](b: => B): IO[E, B] = self.map(_ => b)

  /**
   * A variant of `flatMap` that ignores the value produced by this action.
   */
  final def *>[E1 >: E, B](io: => IO[E1, B]): IO[E1, B] = self.flatMap(_ => io)

  /**
   * Sequences the specified action after this action, but ignores the
   * value produced by the action.
   */
  final def <*[E1 >: E, B](io: => IO[E1, B]): IO[E1, A] = self.flatMap(io.const(_))

  /**
   * Sequentially zips this effect with the specified effect using the
   * specified combiner function.
   */
  final def seqWith[E1 >: E, B, C](that: IO[E1, B])(f: (A, B) => C): IO[E1, C] =
    self.flatMap(a => that.map(b => f(a, b)))

  /**
   * Sequentially zips this effect with the specified effect, combining the
   * results into a tuple.
   */
  final def seq[E1 >: E, B](that: IO[E1, B]): IO[E1, (A, B)] =
    self.seqWith(that)((a, b) => (a, b))

  /**
   * Repeats this action forever (until the first error). For more sophisticated
   * schedules, see the `repeat` method.
   */
  final def forever: IO[E, Nothing] = self *> self.forever

  /**
   * Repeats this action with the specified schedule until the schedule
   * completes, or until the first failure.
   */
  final def repeat[B](schedule: Schedule[A, B]): IO[E, B] =
    repeatOrElse[E, B](schedule, (e, _) => IO.fail(e))

  /**
   * Repeats this action with the specified schedule until the schedule
   * completes, or until the first failure. In the event of failure the progress
   * to date, together with the error, will be passed to the specified handler.
   */
  final def repeatOrElse[E2, B](schedule: Schedule[A, B], orElse: (E, Option[B]) => IO[E2, B]): IO[E2, B] =
    repeatOrElse0[B, E2, B](schedule, orElse).map(_.merge)

  /**
   * Repeats this action with the specified schedule until the schedule
   * completes, or until the first failure. In the event of failure the progress
   * to date, together with the error, will be passed to the specified handler.
   */
  final def repeatOrElse0[B, E2, C](
    schedule: Schedule[A, B],
    orElse: (E, Option[B]) => IO[E2, C]
  ): IO[E2, Either[C, B]] = {
    def loop(last: Option[() => B], state: schedule.State): IO[E2, Either[C, B]] =
      self.redeem(
        e => orElse(e, last.map(_())).map(Left(_)),
        a =>
          schedule.update(a, state).flatMap { step =>
            if (!step.cont) IO.now(Right(step.finish()))
            else IO.now(step.state).delay(step.delay).flatMap(s => loop(Some(step.finish), s))
          }
      )

    schedule.initial.flatMap(loop(None, _))
  }

  /**
   * Retries with the specified retry policy.
   */
  final def retry[E1 >: E, S](policy: Schedule[E1, S]): IO[E1, A] =
    retryOrElse(policy, (e: E1, _: S) => IO.fail(e))

  /**
   * Retries with the specified schedule, until it fails, and then both the
   * value produced by the schedule together with the last error are passed to
   * the recovery function.
   */
  final def retryOrElse[A2 >: A, E1 >: E, S, E2](policy: Schedule[E1, S], orElse: (E1, S) => IO[E2, A2]): IO[E2, A2] =
    retryOrElse0(policy, orElse).map(_.merge)

  /**
   * Retries with the specified schedule, until it fails, and then both the
   * value produced by the schedule together with the last error are passed to
   * the recovery function.
   */
  final def retryOrElse0[E1 >: E, S, E2, B](
    policy: Schedule[E1, S],
    orElse: (E1, S) => IO[E2, B]
  ): IO[E2, Either[B, A]] = {
    def loop(state: policy.State): IO[E2, Either[B, A]] =
      self.redeem(
        err =>
          policy
            .update(err, state)
            .flatMap(
              decision =>
                if (decision.cont) IO.sleep(decision.delay) *> loop(decision.state)
                else orElse(err, decision.finish()).map(Left(_))
            ),
        succ => IO.now(Right(succ))
      )

    policy.initial.flatMap(loop)
  }

  /**
   * Maps this action to one producing unit, but preserving the effects of
   * this action.
   */
  final def void: IO[E, Unit] = const(())

  /**
   * Calls the provided function with the result of this action, and
   * sequences the resulting action after this action, but ignores the
   * value produced by the action.
   *
   * {{{
   * readFile("data.json").peek(putStrLn)
   * }}}
   */
  final def peek[E1 >: E, B](f: A => IO[E1, B]): IO[E1, A] = self.flatMap(a => f(a).const(a))

  /**
   * Times out an action by the specified duration.
   */
  final def timeout(d: Duration): IO[E, Option[A]] = timeout0[Option[A]](None)(Some(_))(d)

  /**
   * Times out this action by the specified duration.
   *
   * {{{
   * IO.point(1).timeout0(Option.empty[Int])(Some(_))(1.second)
   * }}}
   */
<<<<<<< HEAD
  final def timeout[B](z: B)(f: A => B)(duration: Duration): IO[E, B] =
    self.map(f).sandboxWith(io => IO.absolve(io.attempt race IO.now(Right(z)).delay(duration)))
=======
  final def timeout0[Z](z: Z)(f: A => Z)(duration: Duration): IO[E, Z] =
    self
      .map(f)
      .attempt
      .raceWith[E, Either[E, Z], Z, Z](IO.now[Z](z).delay(duration))(
        (either: Either[E, Z], right: Fiber[E, Z]) => right.interrupt *> either.fold(IO.fail, IO.now),
        (b: Z, left: Fiber[E, Either[E, Z]]) => left.interrupt *> IO.now(b)
      )
>>>>>>> df158cde

  /**
   * Flattens a nested action with a specified duration.
   */
  final def timeoutFail[E1 >: E](e: E1)(d: Duration): IO[E1, A] =
    IO.flatten(timeout0[IO[E1, A]](IO.fail(e))(IO.now)(d))

  /**
   * Returns a new action that executes this one and times the execution.
   */
  final def timed: IO[E, (Duration, A)] = timed0(system.nanoTime)

  /**
   * A more powerful variation of `timed` that allows specifying the clock.
   */
  final def timed0[E1 >: E](nanoTime: IO[E1, Long]): IO[E1, (Duration, A)] =
    summarized[E1, Long, Duration]((start, end) => Duration.fromNanos(end - start))(nanoTime)

  /**
   * Summarizes a action by computing some value before and after execution, and
   * then combining the values to produce a summary, together with the result of
   * execution.
   */
  final def summarized[E1 >: E, B, C](f: (B, B) => C)(summary: IO[E1, B]): IO[E1, (C, A)] =
    for {
      start <- summary
      value <- self
      end   <- summary
    } yield (f(start, end), value)

  /**
   * Delays this action by the specified amount of time.
   */
  final def delay(duration: Duration): IO[E, A] =
    IO.sleep(duration) *> self

  /**
   * Runs this action in a new fiber, resuming when the fiber terminates.
   */
  final def run: IO[Nothing, ExitResult[E, A]] =
    (for {
      f <- self.fork
      r <- f.observe
    } yield r).supervised

  /**
   * Runs this action in a new fiber, resuming when the fiber terminates.
   *
   * If the fiber fails with an error it will be captured in Right side of the error Either
   * If the fiber terminates because of defect, list of defects will be captured in the Left side of the Either
   *
   * Allows recovery from errors and defects alike, as in:
   *
   * {{{
   * case class DomainError()
   *
   * val veryBadIO: IO[DomainError, Unit] =
   *   IO.sync(5 / 0) *> IO.fail(DomainError())
   *
   * val caught: IO[Nothing, Unit] =
   *   veryBadIO.sandboxed.catchAll {
   *     case Left((_: ArithmeticException) :: Nil) =>
   *       // Caught defect: divided by zero!
   *       IO.now(0)
   *     case Left(ts) =>
   *       // Caught unknown defects, shouldn't recover!
   *       IO.terminate0(ts)
   *     case Right(e) =>
   *       // Caught error: DomainError!
   *      IO.now(0)
   *   }
   * }}}
   */
  final def sandboxed: IO[Either[List[Throwable], E], A] =
    self.run.flatMap {
      case ExitResult.Completed(value) =>
        IO.now(value)
      case ExitResult.Failed(error, defects) =>
        IO.fail0(Right(error), defects)
      case ExitResult.Terminated(ts) =>
        IO.fail(Left(ts))
    }

  /**
   * Companion helper to `sandboxed`.
   *
   * Has a performance penalty due to forking a new fiber.
   *
   * Allows recovery, and partial recovery, from errors and defects alike, as in:
   *
   * {{{
   * case class DomainError()
   *
   * val veryBadIO: IO[DomainError, Unit] =
   *   IO.sync(5 / 0) *> IO.fail(DomainError())
   *
   * val caught: IO[DomainError, Unit] =
   *   veryBadIO.sandboxWith(_.catchSome {
   *     case Left((_: ArithmeticException) :: Nil) =>
   *       // Caught defect: divided by zero!
   *       IO.now(0)
   *   })
   * }}}
   *
   * Using `sandboxWith` with `catchSome` is better than using
   * `io.sandboxed.catchAll` with a partial match, because in
   * the latter, if the match fails, the original defects will
   * be lost and replaced by a `MatchError`
   */
  final def sandboxWith[E2, B](f: IO[Either[List[Throwable], E], A] => IO[Either[List[Throwable], E2], B]): IO[E2, B] =
    IO.unsandbox(f(self.sandboxed))

  /**
   * Widens the action type to any supertype. While `map` suffices for this
   * purpose, this method is significantly faster for this purpose.
   */
  final def as[A1 >: A]: IO[E, A1] = self.asInstanceOf[IO[E, A1]]

  /**
   * An integer that identifies the term in the `IO` sum type to which this
   * instance belongs (e.g. `IO.Tags.Point`).
   */
  def tag: Int
}

object IO extends Serializable {

  @inline
  private final def nowLeft[E, A]: E => IO[Nothing, Either[E, A]] =
    _nowLeft.asInstanceOf[E => IO[Nothing, Either[E, A]]]

  private val _nowLeft: Any => IO[Any, Either[Any, Any]] =
    e2 => IO.now[Either[Any, Any]](Left(e2))

  @inline
  private final def nowRight[E, A]: A => IO[Nothing, Either[E, A]] =
    _nowRight.asInstanceOf[A => IO[Nothing, Either[E, A]]]

  private val _nowRight: Any => IO[Any, Either[Any, Any]] =
    a => IO.now[Either[Any, Any]](Right(a))

  final object Tags {
    final val FlatMap         = 0
    final val Point           = 1
    final val Strict          = 2
    final val SyncEffect      = 3
    final val Fail            = 4
    final val AsyncEffect     = 5
    final val AsyncIOEffect   = 6
    final val Redeem          = 7
    final val Fork            = 8
    final val Suspend         = 9
    final val Uninterruptible = 10
    final val Sleep           = 11
    final val Supervise       = 12
    final val Terminate       = 13
    final val Supervisor      = 14
    final val Ensuring        = 15
  }
  final class FlatMap[E, A0, A] private[IO] (val io: IO[E, A0], val flatMapper: A0 => IO[E, A]) extends IO[E, A] {
    override def tag = Tags.FlatMap
  }

  final class Point[A] private[IO] (val value: () => A) extends IO[Nothing, A] {
    override def tag = Tags.Point
  }

  final class Strict[A] private[IO] (val value: A) extends IO[Nothing, A] {
    override def tag = Tags.Strict
  }

  final class SyncEffect[A] private[IO] (val effect: () => A) extends IO[Nothing, A] {
    override def tag = Tags.SyncEffect
  }

  final class Fail[E] private[IO] (val error: E, val defects: List[Throwable]) extends IO[E, Nothing] {
    override def tag = Tags.Fail
  }

  final class AsyncEffect[E, A] private[IO] (val register: (Callback[E, A]) => Async[E, A]) extends IO[E, A] {
    override def tag = Tags.AsyncEffect
  }

  final class AsyncIOEffect[E, A] private[IO] (val register: (Callback[E, A]) => IO[E, Unit]) extends IO[E, A] {
    override def tag = Tags.AsyncIOEffect
  }

  final class Redeem[E1, E2, A, B] private[IO] (
    val value: IO[E1, A],
    val err: E1 => IO[E2, B],
    val succ: A => IO[E2, B]
  ) extends IO[E2, B]
      with Function[A, IO[E2, B]] {

    override def tag = Tags.Redeem

    final def apply(v: A): IO[E2, B] = succ(v)
  }

  final class Fork[E, A] private[IO] (val value: IO[E, A], val handler: Option[List[Throwable] => IO[Nothing, Unit]])
      extends IO[Nothing, Fiber[E, A]] {
    override def tag = Tags.Fork
  }

  final class Suspend[E, A] private[IO] (val value: () => IO[E, A]) extends IO[E, A] {
    override def tag = Tags.Suspend
  }

  final class Uninterruptible[E, A] private[IO] (val io: IO[E, A]) extends IO[E, A] {
    override def tag = Tags.Uninterruptible
  }

  final class Sleep private[IO] (val duration: Duration) extends IO[Nothing, Unit] {
    override def tag = Tags.Sleep
  }

  final class Supervise[E, A] private[IO] (
    val value: IO[E, A],
    val supervisor: Iterable[Fiber[_, _]] => IO[Nothing, Unit]
  ) extends IO[E, A] {
    override def tag = Tags.Supervise
  }

  final class Terminate private[IO] (val causes: List[Throwable]) extends IO[Nothing, Nothing] {
    override def tag = Tags.Terminate
  }

  final class Supervisor private[IO] () extends IO[Nothing, Throwable => IO[Nothing, Unit]] {
    override def tag = Tags.Supervisor
  }

  final class Ensuring[E, A] private[IO] (val io: IO[E, A], val finalizer: IO[Nothing, Unit]) extends IO[E, A] {
    override def tag = Tags.Ensuring
  }

  sealed abstract class Race private[zio] { self =>
    def won(succeeded: Boolean): Boolean = self match {
      case Race.Started if !succeeded => false
      case Race.Done                  => false
      case _                          => true
    }

    def next(succeeded: Boolean): Race = self match {
      case Race.Started if !succeeded => Race.OtherFailed
      case _                          => Race.Done
    }
  }

  private[zio] object Race {
    case object Started     extends Race
    case object OtherFailed extends Race
    case object Done        extends Race
  }

  /**
   * Lifts a strictly evaluated value into the `IO` monad.
   */
  final def now[A](a: A): IO[Nothing, A] = new Strict(a)

  /**
   * Lifts a non-strictly evaluated value into the `IO` monad. Do not use this
   * function to capture effectful code. The result is undefined but may
   * include duplicated effects.
   */
  final def point[A](a: => A): IO[Nothing, A] = new Point(() => a)

  /**
   * Creates an `IO` value that represents failure with the specified error.
   * The moral equivalent of `throw` for pure code.
   */
  final def fail[E](error: E): IO[E, Nothing] = fail0(error, Nil)

  private[zio] final def fail0[E](error: E, defects: List[Throwable]): IO[E, Nothing] = new Fail(error, defects)

  /**
   * Strictly-evaluated unit lifted into the `IO` monad.
   */
  final val unit: IO[Nothing, Unit] = IO.now(())

  /**
   * Creates an `IO` value from `ExitResult`
   */
  final def done[E, A](r: ExitResult[E, A]): IO[E, A] = r match {
    case ExitResult.Completed(b)   => now(b)
    case ExitResult.Terminated(ts) => terminate0(ts)
    case ExitResult.Failed(e, ts)  => fail0(e, ts)
  }

  /**
   * Sleeps for the specified duration. This is always asynchronous.
   */
  final def sleep(duration: Duration): IO[Nothing, Unit] = new Sleep(duration)

  /**
   * Supervises the specified action, which ensures that any actions directly
   * forked by the action are killed upon the action's own termination.
   */
  final def supervise[E, A](io: IO[E, A]): IO[E, A] = superviseWith(io)(Fiber.interruptAll)

  /**
   * Supervises the specified action's spawned fibers.
   */
  final def superviseWith[E, A](io: IO[E, A])(supervisor: Iterable[Fiber[_, _]] => IO[Nothing, Unit]): IO[E, A] =
    new Supervise(io, supervisor)

  /**
   * Flattens a nested action.
   */
  final def flatten[E, A](io: IO[E, IO[E, A]]): IO[E, A] = io.flatMap(a => a)

  /**
   * Lazily produces an `IO` value whose construction may have actional costs
   * that should be deferred until evaluation.
   *
   * Do not use this method to effectfully construct `IO` values. The results
   * will be undefined and most likely involve the physical explosion of your
   * computer in a heap of rubble.
   */
  final def suspend[E, A](io: => IO[E, A]): IO[E, A] = new Suspend(() => io)

  /**
   * Terminates the fiber executing this action, running all finalizers.
   */
  final def terminate: IO[Nothing, Nothing] = terminate0(Nil)

  /**
   * Terminates the fiber executing this action with the specified error(s), running all finalizers.
   */
  final def terminate(t: Throwable, ts: Throwable*): IO[Nothing, Nothing] = terminate0(t :: ts.toList)

  /**
   * Terminates the fiber executing this action, running all finalizers.
   */
  final def terminate0(ts: List[Throwable]): IO[Nothing, Nothing] = new Terminate(ts)

  /**
   * Imports a synchronous effect into a pure `IO` value.
   *
   * {{{
   * val nanoTime: IO[Nothing, Long] = IO.sync(System.nanoTime())
   * }}}
   */
  final def sync[A](effect: => A): IO[Nothing, A] = new SyncEffect(() => effect)

  /**
   *
   * Imports a synchronous effect into a pure `IO` value, translating any
   * throwables into a `Throwable` failure in the returned value.
   *
   * {{{
   * def putStrLn(line: String): IO[Throwable, Unit] = IO.syncThrowable(println(line))
   * }}}
   */
  final def syncThrowable[A](effect: => A): IO[Throwable, A] =
    syncCatch(effect) {
      case t: Throwable => t
    }

  /**
   *
   * Imports a synchronous effect into a pure `IO` value, translating any
   * exceptions into an `Exception` failure in the returned value.
   *
   * {{{
   * def putStrLn(line: String): IO[Exception, Unit] = IO.syncException(println(line))
   * }}}
   */
  final def syncException[A](effect: => A): IO[Exception, A] =
    syncCatch(effect) {
      case e: Exception => e
    }

  /**
   * Safely imports an exception-throwing synchronous effect into a pure `IO`
   * value, translating the specified throwables into `E` with the provided
   * user-defined function.
   */
  final def syncCatch[E, A](effect: => A)(f: PartialFunction[Throwable, E]): IO[E, A] =
    IO.absolve[E, A](
      IO.sync(
        try {
          val result = effect
          Right(result)
        } catch f andThen Left[E, A]
      )
    )

  /**
   * The moral equivalent of `if (p) exp`
   */
  final def when[E](b: Boolean)(io: IO[E, Unit]): IO[E, Unit] =
    if (b) io else IO.unit

  /**
   * The moral equivalent of `if (p) exp` when `p` has side-effects
   */
  final def whenM[E](b: IO[Nothing, Boolean])(io: IO[E, Unit]): IO[E, Unit] =
    b.flatMap(b => if (b) io else IO.unit)

  /**
   * Shifts the operation to another execution context.
   *
   * {{{
   *   IO.shift(myPool) *> myTask
   * }}}
   */
  final def shift(ec: ExecutionContext): IO[Nothing, Unit] =
    IO.async { cb: Callback[Nothing, Unit] =>
      ec.execute(new Runnable {
        override def run(): Unit = cb(ExitResult.Completed(()))
      })
    }

  /**
   * Imports an asynchronous effect into a pure `IO` value. See `async0` for
   * the more expressive variant of this function.
   */
  final def async[E, A](register: (Callback[E, A]) => Unit): IO[E, A] =
    new AsyncEffect((callback: Callback[E, A]) => {
      register(callback)

      Async.later[E, A]
    })

  /**
   * Imports an asynchronous effect into a pure `IO` value. This formulation is
   * necessary when the effect is itself expressed in terms of `IO`.
   */
  final def asyncPure[E, A](register: (Callback[E, A]) => IO[E, Unit]): IO[E, A] = new AsyncIOEffect(register)

  /**
   * Imports an asynchronous effect into a pure `IO` value. The effect has the
   * option of returning the value synchronously, which is useful in cases
   * where it cannot be determined if the effect is synchronous or asynchronous
   * until the effect is actually executed. The effect also has the option of
   * returning a canceler, which will be used by the runtime to cancel the
   * asynchronous effect if the fiber executing the effect is interrupted.
   */
  final def async0[E, A](register: (Callback[E, A]) => Async[E, A]): IO[E, A] = new AsyncEffect(register)

  /**
   * Returns a action that will never produce anything. The moral
   * equivalent of `while(true) {}`, only without the wasted CPU cycles.
   */
  final val never: IO[Nothing, Nothing] =
    IO.async[Nothing, Nothing](_ => ())

  /**
   * Submerges the error case of an `Either` into the `IO`. The inverse
   * operation of `IO.attempt`.
   */
  final def absolve[E, A](v: IO[E, Either[E, A]]): IO[E, A] =
    v.flatMap(fromEither)

  /**
   * The inverse operation `IO.sandboxed`
   *
   * Terminates with exceptions on the `Left` side of the `Either` error, if it
   * exists. Otherwise extracts the contained `IO[E, A]`
   */
  final def unsandbox[E, A](v: IO[Either[List[Throwable], E], A]): IO[E, A] =
    v.catchAll[E, A] {
      case Right(e) => IO.fail(e)
      case Left(ts) => IO.terminate0(ts)
    }

  /**
   * Lifts an `Either` into an `IO`.
   */
  final def fromEither[E, A](v: Either[E, A]): IO[E, A] =
    v.fold(IO.fail, IO.now)

  /**
   * Lifts an `Option` into an `IO`.
   */
  final def fromOption[A](v: Option[A]): IO[Unit, A] =
    v.fold[IO[Unit, A]](IO.fail(()))(IO.now)

  /**
   * Imports a `Try` into an `IO`.
   */
  final def fromTry[A](effect: => scala.util.Try[A]): IO[Throwable, A] =
    syncThrowable(effect).flatMap {
      case scala.util.Success(v) => IO.now(v)
      case scala.util.Failure(t) => IO.fail(t)
    }

  /**
   * Retrieves the supervisor associated with the fiber running the action
   * returned by this method.
   */
  final def supervisor: IO[Nothing, Throwable => IO[Nothing, Unit]] = new Supervisor()

  /**
   * Requires that the given `IO[E, Option[A]]` contain a value. If there is no
   * value, then the specified error will be raised.
   */
  final def require[E, A](error: E): IO[E, Option[A]] => IO[E, A] =
    (io: IO[E, Option[A]]) => io.flatMap(_.fold[IO[E, A]](IO.fail[E](error))(IO.now[A]))

  /**
   * Forks all of the specified values, and returns a composite fiber that
   * produces a list of their results, in order.
   */
  final def forkAll[E, A](as: Iterable[IO[E, A]]): IO[Nothing, Fiber[E, List[A]]] =
    as.foldRight(IO.point(Fiber.point[E, List[A]](List()))) { (aIO, asFiberIO) =>
      asFiberIO.par(aIO.fork).map {
        case (asFiber, aFiber) =>
          asFiber.zipWith(aFiber)((as, a) => a :: as)
      }
    }

  /**
   * Acquires a resource, do some work with it, and then release that resource. With `bracket0`
   * not only is the acquired resource be cleaned up, the outcome of the computation is also
   * reified for processing.
   */
  final def bracket0[E, A, B](
    acquire: IO[E, A]
  )(release: (A, ExitResult[E, B]) => IO[Nothing, Unit])(use: A => IO[E, B]): IO[E, B] =
    Ref[Option[(A, Fiber[E, B])]](None).flatMap { m =>
      (for {
        f <- acquire.flatMap(a => use(a).fork.flatMap(f => m.set(Some(a -> f)).const(f))).uninterruptibly
        b <- f.join
      } yield b).ensuring(m.get.flatMap(_.fold(IO.unit) {
        case (a, f) =>
          f.tryObserve.flatMap {
            case Some(r) => release(a, r)
            case None    => f.interrupt
          }
      }))
    }

  /**
   * Acquires a resource, do some work with it, and then release that resource. `bracket`
   * will release the resource no matter the outcome of the computation, and will
   * re-throw any exception that occured in between.
   */
  final def bracket[E, A, B](
    acquire: IO[E, A]
  )(release: A => IO[Nothing, Unit])(use: A => IO[E, B]): IO[E, B] =
    Ref[Option[A]](None).flatMap { m =>
      (for {
        a <- acquire.flatMap(a => m.set(Some(a)).const(a)).uninterruptibly
        b <- use(a)
      } yield b).ensuring(m.get.flatMap(_.fold(unit)(release(_))))
    }

  /**
   * Apply the function fn to each element of the `Iterable[A]` and
   * return the results in a new `List[B]`. For parallelism use `parTraverse`.
   */
  final def traverse[E, A, B](in: Iterable[A])(fn: A => IO[E, B]): IO[E, List[B]] =
    in.foldRight[IO[E, List[B]]](IO.sync(Nil)) { (a, io) =>
      fn(a).seqWith(io)((b, bs) => b :: bs)
    }

  /**
   * Evaluate the elements of an `Iterable[A]` in parallel
   * and collect the results. This is the parallel version of `traverse`.
   */
  def parTraverse[E, A, B](as: Iterable[A])(fn: A => IO[E, B]): IO[E, List[B]] =
    as.foldRight[IO[E, List[B]]](IO.sync(Nil)) { (a, io) =>
      fn(a).par(io).map { case (b, bs) => b :: bs }
    }

  /**
   * Evaluate each effect in the structure from left to right, and collect
   * the results. For parallelism use `parAll`.
   */
  final def sequence[E, A](in: Iterable[IO[E, A]]): IO[E, List[A]] =
    traverse(in)(identity)

  /**
   * Evaluate each effect in the structure in parallel, and collect
   * the results. This is the parallel version of `sequence`.
   */
  final def parAll[E, A](as: Iterable[IO[E, A]]): IO[E, List[A]] =
    parTraverse(as)(identity)

  /**
   * Races an `IO[E, A]` against elements of a `Iterable[IO[E, A]]`. Yields
   * either the first success or the last failure.
   */
  final def raceAll[E, A](io: IO[E, A], ios: Iterable[IO[E, A]]): IO[E, A] =
    ios.foldLeft[IO[E, A]](io)(_ race _)

  /**
   * Reduces an `Iterable[IO]` to a single IO, works in parallel.
   */
  final def reduceAll[E, A](a: IO[E, A], as: Iterable[IO[E, A]])(f: (A, A) => A): IO[E, A] =
    as.foldLeft(a) { (l, r) =>
      l.par(r).map(f.tupled)
    }

  /**
   * Merges an `Iterable[IO]` to a single IO, works in parallel.
   */
  final def mergeAll[E, A, B](in: Iterable[IO[E, A]])(zero: B, f: (B, A) => B): IO[E, B] =
    in.foldLeft[IO[E, B]](IO.point[B](zero))((acc, a) => acc.par(a).map(f.tupled))
}<|MERGE_RESOLUTION|>--- conflicted
+++ resolved
@@ -558,19 +558,8 @@
    * IO.point(1).timeout0(Option.empty[Int])(Some(_))(1.second)
    * }}}
    */
-<<<<<<< HEAD
-  final def timeout[B](z: B)(f: A => B)(duration: Duration): IO[E, B] =
+  final def timeout0[B](z: B)(f: A => B)(duration: Duration): IO[E, B] =
     self.map(f).sandboxWith(io => IO.absolve(io.attempt race IO.now(Right(z)).delay(duration)))
-=======
-  final def timeout0[Z](z: Z)(f: A => Z)(duration: Duration): IO[E, Z] =
-    self
-      .map(f)
-      .attempt
-      .raceWith[E, Either[E, Z], Z, Z](IO.now[Z](z).delay(duration))(
-        (either: Either[E, Z], right: Fiber[E, Z]) => right.interrupt *> either.fold(IO.fail, IO.now),
-        (b: Z, left: Fiber[E, Either[E, Z]]) => left.interrupt *> IO.now(b)
-      )
->>>>>>> df158cde
 
   /**
    * Flattens a nested action with a specified duration.
